--- conflicted
+++ resolved
@@ -86,11 +86,7 @@
                     cacheManager = createHazelcastCacheManager(uri, classLoader, managerProperties);
                     cacheManagersByURI.put(managerURI, cacheManager);
                 } catch (Exception e) {
-<<<<<<< HEAD
-                    throw new CacheException("Error opening URI " + managerURI.toString(), e);
-=======
                     throw new CacheException("Error opening URI [" + managerURI.toString() + "]", e);
->>>>>>> 66a43a3b
                 }
             }
             return cacheManager;
