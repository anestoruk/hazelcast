--- conflicted
+++ resolved
@@ -65,14 +65,14 @@
     protected final SerializationService serializationService;
     protected final CacheOperationProvider operationProvider;
 
-    private final NodeEngineImpl nodeEngine;
+    private final NodeEngine nodeEngine;
     private final CopyOnWriteArrayList<Future> loadAllTasks = new CopyOnWriteArrayList<Future>();
     private final CacheLoader<K, V> cacheLoader;
 
     private final AtomicBoolean isClosed = new AtomicBoolean(false);
     private final AtomicBoolean isDestroyed = new AtomicBoolean(false);
 
-    protected AbstractCacheProxyBase(CacheConfig cacheConfig, NodeEngineImpl nodeEngine, ICacheService cacheService) {
+    protected AbstractCacheProxyBase(CacheConfig cacheConfig, NodeEngine nodeEngine, ICacheService cacheService) {
         this.name = cacheConfig.getName();
         this.nameWithPrefix = cacheConfig.getNameWithPrefix();
         this.cacheConfig = cacheConfig;
@@ -129,16 +129,11 @@
 
         Operation operation = new CacheDestroyOperation(cacheConfig.getNameWithPrefix());
         int partitionId = getNodeEngine().getPartitionService().getPartitionId(getDistributedObjectName());
-<<<<<<< HEAD
         OperationService operationService = getNodeEngine().getOperationService();
         InternalCompletableFuture f = operationService.invokeOnPartition(CacheService.SERVICE_NAME, operation, partitionId);
         //todo What happens in exception case? Cache doesn't get destroyed
         f.getSafely();
-=======
-        final InternalCompletableFuture f = getNodeEngine().getOperationService()
-                                                           .invokeOnPartition(CacheService.SERVICE_NAME, op, partitionId);
-
->>>>>>> 93da7432
+
         cacheService.destroyCache(getDistributedObjectName(), true, null);
         f.getSafely();
     }
