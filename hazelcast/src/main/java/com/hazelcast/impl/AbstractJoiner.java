--- conflicted
+++ resolved
@@ -45,9 +45,7 @@
     public AbstractJoiner(Node node) {
         this.node = node;
         this.systemLogService = node.getSystemLogService();
-//        if (node.loggingService != null) {
         this.logger = node.loggingService.getLogger(this.getClass().getName());
-//        }
         this.config = node.config;
     }
 
@@ -110,26 +108,13 @@
             }
         }
 
-<<<<<<< HEAD
-        tryCount.set(0);
         if (node.getClusterImpl().getSize() == 1) {
             final StringBuilder sb = new StringBuilder();
             sb.append("\n");
             sb.append(node.clusterImpl);
             logger.log(Level.INFO, sb.toString());
         }
-=======
-        node.clusterManager.enqueueAndWait(new Processable() {
-            public void process() {
-                if (node.baseVariables.lsMembers.size() == 1) {
-                    final StringBuilder sb = new StringBuilder();
-                    sb.append("\n");
-                    sb.append(node.clusterManager);
-                    logger.log(Level.INFO, sb.toString());
-                }
-            }
-        }, 5);
->>>>>>> ca33cf86
+
     }
 
     protected void failedJoiningToMaster(boolean multicast, int tryCount) {
@@ -204,21 +189,11 @@
     }
 
     protected void connectAndSendJoinRequest(Collection<Address> colPossibleAddresses) {
-<<<<<<< HEAD
-        if (node.getFailedConnections().size() > 0)
-            for (Address possibleAddress : colPossibleAddresses) {
-                final Connection conn = node.connectionManager.getOrConnect(possibleAddress);
-                if (conn != null) {
-                    logger.log(Level.FINEST, "sending join request for " + possibleAddress);
-                    node.clusterImpl.sendJoinRequest(possibleAddress, true);
-                }
-=======
         for (Address possibleAddress : colPossibleAddresses) {
             final Connection conn = node.connectionManager.getOrConnect(possibleAddress);
             if (conn != null) {
                 logger.log(Level.FINEST, "sending join request for " + possibleAddress);
-                node.clusterManager.sendJoinRequest(possibleAddress, true);
->>>>>>> ca33cf86
+                node.clusterImpl.sendJoinRequest(possibleAddress, true);
             }
         }
     }
@@ -240,12 +215,8 @@
     public final long getStartTime() {
         return joinStartTime.get();
     }
-    
+
     public void setTargetAddress(Address targetAddress) {
         this.targetAddress = targetAddress;
     }
-    
-    public void setTargetAddress(Address targetAddress) {
-        this.targetAddress = targetAddress;
-    }
 }