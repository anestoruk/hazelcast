/*
 * Copyright (c) 2008-2019, Hazelcast, Inc. All Rights Reserved.
 *
 * Licensed under the Apache License, Version 2.0 (the "License");
 * you may not use this file except in compliance with the License.
 * You may obtain a copy of the License at
 *
 * http://www.apache.org/licenses/LICENSE-2.0
 *
 * Unless required by applicable law or agreed to in writing, software
 * distributed under the License is distributed on an "AS IS" BASIS,
 * WITHOUT WARRANTIES OR CONDITIONS OF ANY KIND, either express or implied.
 * See the License for the specific language governing permissions and
 * limitations under the License.
 */

package com.hazelcast.client.impl.clientside;

import com.hazelcast.cache.impl.JCacheDetector;
import com.hazelcast.cardinality.CardinalityEstimator;
import com.hazelcast.cardinality.impl.CardinalityEstimatorService;
import com.hazelcast.client.Client;
import com.hazelcast.client.ClientService;
import com.hazelcast.client.HazelcastClient;
import com.hazelcast.client.LoadBalancer;
import com.hazelcast.client.config.ClientConfig;
import com.hazelcast.client.config.ClientFailoverConfig;
import com.hazelcast.client.config.ClientNetworkConfig;
import com.hazelcast.client.cp.internal.CPSubsystemImpl;
import com.hazelcast.client.cp.internal.session.ClientProxySessionManager;
import com.hazelcast.client.impl.ClientDelegatingFuture;
import com.hazelcast.client.impl.ClientExtension;
import com.hazelcast.client.impl.client.DistributedObjectInfo;
import com.hazelcast.client.impl.connection.AddressProvider;
import com.hazelcast.client.impl.connection.ClientConnectionManager;
import com.hazelcast.client.impl.connection.ClientConnectionStrategy;
import com.hazelcast.client.impl.connection.nio.ClientConnectionManagerImpl;
import com.hazelcast.client.impl.connection.nio.ClusterConnectorService;
import com.hazelcast.client.impl.connection.nio.ClusterConnectorServiceImpl;
import com.hazelcast.client.impl.connection.nio.DefaultClientConnectionStrategy;
import com.hazelcast.client.impl.protocol.ClientMessage;
import com.hazelcast.client.impl.protocol.codec.ClientGetDistributedObjectsCodec;
import com.hazelcast.client.impl.protocol.codec.MetricsReadMetricsCodec;
import com.hazelcast.client.impl.proxy.ClientClusterProxy;
import com.hazelcast.client.impl.proxy.PartitionServiceProxy;
import com.hazelcast.client.impl.querycache.ClientQueryCacheContext;
import com.hazelcast.client.impl.spi.ClientClusterService;
import com.hazelcast.client.impl.spi.ClientContext;
import com.hazelcast.client.impl.spi.ClientExecutionService;
import com.hazelcast.client.impl.spi.ClientInvocationService;
import com.hazelcast.client.impl.spi.ClientListenerService;
import com.hazelcast.client.impl.spi.ClientPartitionService;
import com.hazelcast.client.impl.spi.ClientTransactionManagerService;
import com.hazelcast.client.impl.spi.ProxyManager;
import com.hazelcast.client.impl.spi.impl.AbstractClientInvocationService;
import com.hazelcast.client.impl.spi.impl.ClientClusterServiceImpl;
import com.hazelcast.client.impl.spi.impl.ClientExecutionServiceImpl;
import com.hazelcast.client.impl.spi.impl.ClientInvocation;
import com.hazelcast.client.impl.spi.impl.ClientPartitionServiceImpl;
import com.hazelcast.client.impl.spi.impl.ClientTransactionManagerServiceImpl;
import com.hazelcast.client.impl.spi.impl.ClientUserCodeDeploymentService;
import com.hazelcast.client.impl.spi.impl.NonSmartClientInvocationService;
import com.hazelcast.client.impl.spi.impl.SmartClientInvocationService;
import com.hazelcast.client.impl.spi.impl.listener.AbstractClientListenerService;
import com.hazelcast.client.impl.spi.impl.listener.NonSmartClientListenerService;
import com.hazelcast.client.impl.spi.impl.listener.SmartClientListenerService;
import com.hazelcast.client.impl.statistics.Statistics;
import com.hazelcast.client.util.RoundRobinLB;
import com.hazelcast.cluster.Cluster;
import com.hazelcast.cluster.Member;
import com.hazelcast.collection.IList;
import com.hazelcast.collection.IQueue;
import com.hazelcast.collection.ISet;
import com.hazelcast.collection.impl.list.ListService;
import com.hazelcast.collection.impl.queue.QueueService;
import com.hazelcast.collection.impl.set.SetService;
import com.hazelcast.config.Config;
import com.hazelcast.core.DistributedObject;
import com.hazelcast.core.DistributedObjectListener;
import com.hazelcast.core.HazelcastInstance;
import com.hazelcast.core.ICompletableFuture;
import com.hazelcast.core.IExecutorService;
<<<<<<< HEAD
import com.hazelcast.collection.IList;
import com.hazelcast.cp.lock.ILock;
import com.hazelcast.map.IMap;
import com.hazelcast.collection.IQueue;
import com.hazelcast.cp.ISemaphore;
import com.hazelcast.sql.SqlService;
import com.hazelcast.topic.ITopic;
import com.hazelcast.collection.ISet;
=======
>>>>>>> ca8d3442
import com.hazelcast.core.IdGenerator;
import com.hazelcast.core.LifecycleService;
import com.hazelcast.cp.CPSubsystem;
import com.hazelcast.cp.IAtomicLong;
import com.hazelcast.cp.internal.datastructures.unsafe.atomiclong.AtomicLongService;
import com.hazelcast.cp.internal.datastructures.unsafe.idgen.IdGeneratorService;
import com.hazelcast.cp.internal.datastructures.unsafe.lock.LockServiceImpl;
import com.hazelcast.cp.lock.ILock;
import com.hazelcast.crdt.pncounter.PNCounter;
import com.hazelcast.durableexecutor.DurableExecutorService;
import com.hazelcast.durableexecutor.impl.DistributedDurableExecutorService;
import com.hazelcast.executor.impl.DistributedExecutorService;
import com.hazelcast.flakeidgen.FlakeIdGenerator;
import com.hazelcast.flakeidgen.impl.FlakeIdGeneratorService;
import com.hazelcast.instance.BuildInfoProvider;
import com.hazelcast.internal.crdt.pncounter.PNCounterService;
import com.hazelcast.internal.diagnostics.BuildInfoPlugin;
import com.hazelcast.internal.diagnostics.ConfigPropertiesPlugin;
import com.hazelcast.internal.diagnostics.Diagnostics;
import com.hazelcast.internal.diagnostics.EventQueuePlugin;
import com.hazelcast.internal.diagnostics.MetricsPlugin;
import com.hazelcast.internal.diagnostics.NetworkingImbalancePlugin;
import com.hazelcast.internal.diagnostics.SystemLogPlugin;
import com.hazelcast.internal.diagnostics.SystemPropertiesPlugin;
import com.hazelcast.internal.metrics.ProbeLevel;
import com.hazelcast.internal.metrics.impl.MetricsRegistryImpl;
import com.hazelcast.internal.metrics.managementcenter.MetricsResultSet;
import com.hazelcast.internal.metrics.metricsets.ClassLoadingMetricSet;
import com.hazelcast.internal.metrics.metricsets.FileMetricSet;
import com.hazelcast.internal.metrics.metricsets.GarbageCollectionMetricSet;
import com.hazelcast.internal.metrics.metricsets.OperatingSystemMetricSet;
import com.hazelcast.internal.metrics.metricsets.RuntimeMetricSet;
import com.hazelcast.internal.metrics.metricsets.ThreadMetricSet;
import com.hazelcast.internal.nearcache.NearCacheManager;
import com.hazelcast.internal.nio.ClassLoaderUtil;
import com.hazelcast.internal.nio.Connection;
import com.hazelcast.internal.serialization.InternalSerializationService;
import com.hazelcast.internal.util.ConcurrencyDetection;
import com.hazelcast.internal.util.ServiceLoader;
import com.hazelcast.logging.ILogger;
import com.hazelcast.logging.LoggingService;
import com.hazelcast.map.IMap;
import com.hazelcast.map.impl.MapService;
import com.hazelcast.multimap.MultiMap;
import com.hazelcast.multimap.impl.MultiMapService;
import com.hazelcast.partition.PartitionService;
import com.hazelcast.replicatedmap.ReplicatedMap;
import com.hazelcast.replicatedmap.impl.ReplicatedMapService;
import com.hazelcast.ringbuffer.Ringbuffer;
import com.hazelcast.ringbuffer.impl.RingbufferService;
import com.hazelcast.scheduledexecutor.IScheduledExecutorService;
import com.hazelcast.scheduledexecutor.impl.DistributedScheduledExecutorService;
import com.hazelcast.spi.impl.SerializationServiceSupport;
import com.hazelcast.spi.properties.GroupProperty;
import com.hazelcast.spi.properties.HazelcastProperties;
import com.hazelcast.splitbrainprotection.SplitBrainProtectionService;
import com.hazelcast.topic.ITopic;
import com.hazelcast.topic.impl.TopicService;
import com.hazelcast.topic.impl.reliable.ReliableTopicService;
import com.hazelcast.transaction.HazelcastXAResource;
import com.hazelcast.transaction.TransactionContext;
import com.hazelcast.transaction.TransactionException;
import com.hazelcast.transaction.TransactionOptions;
import com.hazelcast.transaction.TransactionalTask;
import com.hazelcast.transaction.impl.xa.XAService;

import javax.annotation.Nonnull;
import java.util.Collection;
import java.util.Collections;
import java.util.HashSet;
import java.util.Iterator;
import java.util.List;
import java.util.Set;
import java.util.UUID;
import java.util.concurrent.ConcurrentHashMap;
import java.util.concurrent.ConcurrentMap;
import java.util.concurrent.Future;
import java.util.concurrent.atomic.AtomicInteger;

import static com.hazelcast.client.properties.ClientProperty.CONCURRENT_WINDOW_MS;
import static com.hazelcast.client.properties.ClientProperty.IO_WRITE_THROUGH_ENABLED;
import static com.hazelcast.client.properties.ClientProperty.MAX_CONCURRENT_INVOCATIONS;
import static com.hazelcast.client.properties.ClientProperty.RESPONSE_THREAD_DYNAMIC;
import static com.hazelcast.internal.util.EmptyStatement.ignore;
import static com.hazelcast.internal.util.ExceptionUtil.rethrow;
import static com.hazelcast.internal.util.Preconditions.checkNotNull;
import static com.hazelcast.internal.util.StringUtil.isNullOrEmpty;
import static java.lang.System.currentTimeMillis;

public class HazelcastClientInstanceImpl implements HazelcastInstance, SerializationServiceSupport {

    private static final AtomicInteger CLIENT_ID = new AtomicInteger();

    private final ConcurrencyDetection concurrencyDetection;
    private final HazelcastProperties properties;
    private final int id = CLIENT_ID.getAndIncrement();
    private final String instanceName;
    private final ClientFailoverConfig clientFailoverConfig;
    private final ClientConfig config;
    private final LifecycleServiceImpl lifecycleService;
    private final ClientConnectionManagerImpl connectionManager;
    private final ClientClusterServiceImpl clusterService;
    private final ClientPartitionServiceImpl partitionService;
    private final AbstractClientInvocationService invocationService;
    private final ClientExecutionServiceImpl executionService;
    private final AbstractClientListenerService listenerService;
    private final ClientTransactionManagerServiceImpl transactionManager;
    private final NearCacheManager nearCacheManager;
    private final ProxyManager proxyManager;
    private final ConcurrentMap<String, Object> userContext;
    private final LoadBalancer loadBalancer;
    private final ClientExtension clientExtension;
    private final ClusterConnectorService clusterConnectorService;
    private final ClientConnectionStrategy clientConnectionStrategy;
    private final LoggingService loggingService;
    private final MetricsRegistryImpl metricsRegistry;
    private final Statistics statistics;
    private final Diagnostics diagnostics;
    private final InternalSerializationService serializationService;
    private final ClientICacheManager hazelcastCacheManager;
    private final ClientQueryCacheContext queryCacheContext;
    private final ClientLockReferenceIdGenerator lockReferenceIdGenerator;
    private final ClientExceptionFactory clientExceptionFactory;
    private final ClientUserCodeDeploymentService userCodeDeploymentService;
    private final ClientDiscoveryService clientDiscoveryService;
    private final ClientProxySessionManager proxySessionManager;
    private final CPSubsystemImpl cpSubsystem;

    public HazelcastClientInstanceImpl(ClientConfig clientConfig,
                                       ClientFailoverConfig clientFailoverConfig,
                                       ClientConnectionManagerFactory clientConnectionManagerFactory,
                                       AddressProvider externalAddressProvider) {
        assert clientConfig != null || clientFailoverConfig != null : "At most one type of config can be provided";
        assert clientConfig == null || clientFailoverConfig == null : "At least one config should be provided ";
        if (clientConfig != null) {
            this.config = clientConfig;
        } else {
            this.config = clientFailoverConfig.getClientConfigs().get(0);
        }
        this.clientFailoverConfig = clientFailoverConfig;
        if (config.getInstanceName() != null) {
            instanceName = config.getInstanceName();
        } else {
            instanceName = "hz.client_" + id;
        }

        String loggingType = config.getProperty(GroupProperty.LOGGING_TYPE.getName());
        loggingService = new ClientLoggingService(config.getClusterName(),
                loggingType, BuildInfoProvider.getBuildInfo(), instanceName);
        logGroupPasswordInfo();
        ClassLoader classLoader = config.getClassLoader();
        properties = new HazelcastProperties(config.getProperties());
        concurrencyDetection = initConcurrencyDetection();
        clientExtension = createClientInitializer(classLoader);
        clientExtension.beforeStart(this);
        lifecycleService = new LifecycleServiceImpl(this);
        metricsRegistry = initMetricsRegistry();
        serializationService = clientExtension.createSerializationService((byte) -1);
        proxyManager = new ProxyManager(this);
        executionService = initExecutionService();
        loadBalancer = initLoadBalancer(config);
        transactionManager = new ClientTransactionManagerServiceImpl(this, loadBalancer);
        partitionService = new ClientPartitionServiceImpl(this);
        clientDiscoveryService = initClientDiscoveryService(externalAddressProvider);
        clientConnectionStrategy = initializeStrategy();
        connectionManager = (ClientConnectionManagerImpl) clientConnectionManagerFactory.createConnectionManager(this);
        clusterConnectorService = initClusterConnectorService();
        clusterService = new ClientClusterServiceImpl(this);
        invocationService = initInvocationService();
        listenerService = initListenerService();
        userContext = new ConcurrentHashMap<String, Object>();
        userContext.putAll(config.getUserContext());
        diagnostics = initDiagnostics();
        hazelcastCacheManager = new ClientICacheManager(this);
        queryCacheContext = new ClientQueryCacheContext(this);
        lockReferenceIdGenerator = new ClientLockReferenceIdGenerator();
        nearCacheManager = clientExtension.createNearCacheManager();
        clientExceptionFactory = initClientExceptionFactory();
        statistics = new Statistics(this);
        userCodeDeploymentService = new ClientUserCodeDeploymentService(config.getUserCodeDeploymentConfig(), classLoader);
        proxySessionManager = new ClientProxySessionManager(this);
        cpSubsystem = new CPSubsystemImpl(this);
    }

    private ConcurrencyDetection initConcurrencyDetection() {
        boolean writeThrough = properties.getBoolean(IO_WRITE_THROUGH_ENABLED);
        boolean dynamicResponse = properties.getBoolean(RESPONSE_THREAD_DYNAMIC);
        boolean backPressureEnabled = properties.getInteger(MAX_CONCURRENT_INVOCATIONS) < Integer.MAX_VALUE;

        if (writeThrough || dynamicResponse || backPressureEnabled) {
            return ConcurrencyDetection.createEnabled(properties.getInteger(CONCURRENT_WINDOW_MS));
        } else {
            return ConcurrencyDetection.createDisabled();
        }
    }

    private ClusterConnectorService initClusterConnectorService() {
        ClusterConnectorServiceImpl service = new ClusterConnectorServiceImpl(this, connectionManager,
                clientConnectionStrategy, clientDiscoveryService);
        connectionManager.addConnectionListener(service);
        return service;
    }

    private ClientConnectionStrategy initializeStrategy() {
        ClientConnectionStrategy strategy;
        //internal property
        String className = properties.get("hazelcast.client.connection.strategy.classname");
        if (className != null) {
            try {
                ClassLoader configClassLoader = config.getClassLoader();
                return ClassLoaderUtil.newInstance(configClassLoader, className);
            } catch (Exception e) {
                throw rethrow(e);
            }
        } else {
            strategy = new DefaultClientConnectionStrategy();
        }
        return strategy;
    }

    private ClientDiscoveryService initClientDiscoveryService(AddressProvider externalAddressProvider) {
        int tryCount;
        List<ClientConfig> configs;
        if (clientFailoverConfig == null) {
            tryCount = 0;
            configs = Collections.singletonList(config);
        } else {
            tryCount = clientFailoverConfig.getTryCount();
            configs = clientFailoverConfig.getClientConfigs();
        }
        ClientDiscoveryServiceBuilder builder = new ClientDiscoveryServiceBuilder(tryCount, configs, loggingService,
                externalAddressProvider, properties, clientExtension);
        return builder.build();
    }

    private Diagnostics initDiagnostics() {
        String name = "diagnostics-client-" + id + "-" + currentTimeMillis();
        ILogger logger = loggingService.getLogger(Diagnostics.class);
        return new Diagnostics(name, logger, instanceName, properties);
    }

    private MetricsRegistryImpl initMetricsRegistry() {
        ProbeLevel probeLevel = config.getMetricsConfig().getMinimumLevel();
        ILogger logger = loggingService.getLogger(MetricsRegistryImpl.class);
        MetricsRegistryImpl metricsRegistry = new MetricsRegistryImpl(getName(), logger, probeLevel);
        return metricsRegistry;
    }

    private void startMetrics() {
        RuntimeMetricSet.register(metricsRegistry);
        GarbageCollectionMetricSet.register(metricsRegistry);
        OperatingSystemMetricSet.register(metricsRegistry);
        ThreadMetricSet.register(metricsRegistry);
        ClassLoadingMetricSet.register(metricsRegistry);
        FileMetricSet.register(metricsRegistry);
        metricsRegistry.scanAndRegister(clientExtension.getMemoryStats(), "memory");
        metricsRegistry.collectMetrics(clientExtension);
        metricsRegistry.collectMetrics(executionService);
    }

    private LoadBalancer initLoadBalancer(ClientConfig config) {
        LoadBalancer lb = config.getLoadBalancer();
        if (lb == null) {
            lb = new RoundRobinLB();
        }
        return lb;
    }

    @SuppressWarnings("checkstyle:illegaltype")
    private AbstractClientInvocationService initInvocationService() {
        final ClientNetworkConfig networkConfig = config.getNetworkConfig();
        if (networkConfig.isSmartRouting()) {
            return new SmartClientInvocationService(this, loadBalancer);
        } else {
            return new NonSmartClientInvocationService(this);
        }
    }

    public int getId() {
        return id;
    }

    private ClientExtension createClientInitializer(ClassLoader classLoader) {
        try {
            String factoryId = ClientExtension.class.getName();
            Iterator<ClientExtension> iter = ServiceLoader.iterator(ClientExtension.class, factoryId, classLoader);
            while (iter.hasNext()) {
                ClientExtension initializer = iter.next();
                if (!(initializer.getClass().equals(DefaultClientExtension.class))) {
                    return initializer;
                }
            }
        } catch (Exception e) {
            throw rethrow(e);
        }
        return new DefaultClientExtension();
    }

    @SuppressWarnings("checkstyle:illegaltype")
    private AbstractClientListenerService initListenerService() {
        return config.getNetworkConfig().isSmartRouting()
                ? new SmartClientListenerService(this)
                : new NonSmartClientListenerService(this);
    }

    private ClientExecutionServiceImpl initExecutionService() {
        return new ClientExecutionServiceImpl(instanceName,
                config.getClassLoader(), properties, config.getExecutorPoolSize(), loggingService);
    }

    private void logGroupPasswordInfo() {
        if (!isNullOrEmpty(config.getClusterPassword())) {
            ILogger logger = loggingService.getLogger(HazelcastClient.class);
            logger.info("A non-empty group password is configured for the Hazelcast client."
                    + " Starting with Hazelcast version 3.11, clients with the same cluster name,"
                    + " but with different group passwords (that do not use authentication) will be accepted to a cluster."
                    + " The group password configuration will be removed completely in a future release.");
        }
    }

    public void start() {
        try {
            lifecycleService.start();
            startMetrics();
            invocationService.start();
            clusterService.start();
            ClientContext clientContext = new ClientContext(this);
            userCodeDeploymentService.start();
            connectionManager.start();
            clientConnectionStrategy.init(clientContext);
            clientConnectionStrategy.start();

            diagnostics.start();

            // static loggers at beginning of file
            diagnostics.register(
                    new BuildInfoPlugin(loggingService.getLogger(BuildInfoPlugin.class)));
            diagnostics.register(
                    new ConfigPropertiesPlugin(loggingService.getLogger(ConfigPropertiesPlugin.class), properties));
            diagnostics.register(
                    new SystemPropertiesPlugin(loggingService.getLogger(SystemPropertiesPlugin.class)));

            // periodic loggers
            diagnostics.register(
                    new MetricsPlugin(loggingService.getLogger(MetricsPlugin.class), metricsRegistry, properties));
            diagnostics.register(
                    new SystemLogPlugin(properties, connectionManager, this, loggingService.getLogger(SystemLogPlugin.class)));
            diagnostics.register(
                    new NetworkingImbalancePlugin(properties, connectionManager.getNetworking(),
                            loggingService.getLogger(NetworkingImbalancePlugin.class)));
            diagnostics.register(
                    new EventQueuePlugin(loggingService.getLogger(EventQueuePlugin.class), listenerService.getEventExecutor(),
                            properties));

            metricsRegistry.collectMetrics(listenerService);

            proxyManager.init(config, clientContext);
            listenerService.start();
            loadBalancer.init(getCluster(), config);
            partitionService.start();
            statistics.start();
            clientExtension.afterStart(this);
            cpSubsystem.init(clientContext);
        } catch (Throwable e) {
            try {
                lifecycleService.terminate();
            } catch (Throwable t) {
                ignore(t);
            }
            rethrow(e);
        }
    }

    public void onClusterConnect(Connection ownerConnection) throws Exception {
        partitionService.listenPartitionTable(ownerConnection);
        clusterService.listenMembershipEvents(ownerConnection);
        userCodeDeploymentService.deploy(this, ownerConnection);
        proxyManager.createDistributedObjectsOnCluster(ownerConnection);
    }

    public void onClusterDisconnect() {
        partitionService.cleanupOnDisconnect();
        clusterService.cleanupOnDisconnect();
    }

    public MetricsRegistryImpl getMetricsRegistry() {
        return metricsRegistry;
    }

    @Override
    public HazelcastXAResource getXAResource() {
        return getDistributedObject(XAService.SERVICE_NAME, XAService.SERVICE_NAME);
    }

    @Override
    public Config getConfig() {
        return new ClientDynamicClusterConfig(this);
    }

    public HazelcastProperties getProperties() {
        return properties;
    }

    @Override
    public String getName() {
        return instanceName;
    }

    @Override
    public <E> IQueue<E> getQueue(String name) {
        checkNotNull(name, "Retrieving a queue instance with a null name is not allowed!");
        return getDistributedObject(QueueService.SERVICE_NAME, name);
    }

    @Override
    public <E> ITopic<E> getTopic(String name) {
        checkNotNull(name, "Retrieving a topic instance with a null name is not allowed!");
        return getDistributedObject(TopicService.SERVICE_NAME, name);
    }

    @Override
    public <E> ISet<E> getSet(String name) {
        checkNotNull(name, "Retrieving a set instance with a null name is not allowed!");
        return getDistributedObject(SetService.SERVICE_NAME, name);
    }

    @Override
    public <E> IList<E> getList(String name) {
        checkNotNull(name, "Retrieving a list instance with a null name is not allowed!");
        return getDistributedObject(ListService.SERVICE_NAME, name);
    }

    @Override
    public <K, V> IMap<K, V> getMap(String name) {
        checkNotNull(name, "Retrieving a map instance with a null name is not allowed!");
        return getDistributedObject(MapService.SERVICE_NAME, name);
    }

    @Override
    public <K, V> MultiMap<K, V> getMultiMap(String name) {
        checkNotNull(name, "Retrieving a multi-map instance with a null name is not allowed!");
        return getDistributedObject(MultiMapService.SERVICE_NAME, name);

    }

    @Override
    public <K, V> ReplicatedMap<K, V> getReplicatedMap(String name) {
        checkNotNull(name, "Retrieving a replicated map instance with a null name is not allowed!");
        return getDistributedObject(ReplicatedMapService.SERVICE_NAME, name);
    }

    @Override
    public ILock getLock(String key) {
        checkNotNull(key, "Retrieving a lock instance with a null key is not allowed!");
        return getDistributedObject(LockServiceImpl.SERVICE_NAME, key);
    }

    @Override
    public <E> ITopic<E> getReliableTopic(String name) {
        checkNotNull(name, "Retrieving a topic instance with a null name is not allowed!");
        return getDistributedObject(ReliableTopicService.SERVICE_NAME, name);
    }

    @Override
    public <E> Ringbuffer<E> getRingbuffer(String name) {
        checkNotNull(name, "Retrieving a ringbuffer instance with a null name is not allowed!");
        return getDistributedObject(RingbufferService.SERVICE_NAME, name);
    }

    @Override
    public ClientICacheManager getCacheManager() {
        return hazelcastCacheManager;
    }

    @Override
    public Cluster getCluster() {
        return new ClientClusterProxy(clusterService);
    }

    @Override
    public Client getLocalEndpoint() {
        return clusterService.getLocalClient();
    }

    @Override
    public IExecutorService getExecutorService(String name) {
        checkNotNull(name, "Retrieving an executor instance with a null name is not allowed!");
        return getDistributedObject(DistributedExecutorService.SERVICE_NAME, name);
    }

    @Override
    public DurableExecutorService getDurableExecutorService(String name) {
        checkNotNull(name, "Retrieving a durable executor instance with a null name is not allowed!");
        return getDistributedObject(DistributedDurableExecutorService.SERVICE_NAME, name);
    }

    @Override
    public <T> T executeTransaction(TransactionalTask<T> task) throws TransactionException {
        return transactionManager.executeTransaction(task);
    }

    @Override
    public <T> T executeTransaction(TransactionOptions options, TransactionalTask<T> task) throws TransactionException {
        return transactionManager.executeTransaction(options, task);
    }

    @Override
    public TransactionContext newTransactionContext() {
        return transactionManager.newTransactionContext();
    }

    @Override
    public TransactionContext newTransactionContext(TransactionOptions options) {
        return transactionManager.newTransactionContext(options);
    }

    public ClientTransactionManagerService getTransactionManager() {
        return transactionManager;
    }

    @Override
    public IdGenerator getIdGenerator(String name) {
        checkNotNull(name, "Retrieving an ID-generator instance with a null name is not allowed!");
        return getDistributedObject(IdGeneratorService.SERVICE_NAME, name);
    }

    @Override
    public FlakeIdGenerator getFlakeIdGenerator(String name) {
        checkNotNull(name, "Retrieving a Flake ID-generator instance with a null name is not allowed!");
        return getDistributedObject(FlakeIdGeneratorService.SERVICE_NAME, name);
    }

    @Override
    public IAtomicLong getAtomicLong(String name) {
        checkNotNull(name, "Retrieving an atomic-long instance with a null name is not allowed!");
        return getDistributedObject(AtomicLongService.SERVICE_NAME, name);
    }

    @Override
    public CardinalityEstimator getCardinalityEstimator(String name) {
        checkNotNull(name, "Retrieving a cardinality estimator instance with a null name is not allowed!");
        return getDistributedObject(CardinalityEstimatorService.SERVICE_NAME, name);
    }

    @Override
    public PNCounter getPNCounter(String name) {
        checkNotNull(name, "Retrieving a PN counter instance with a null name is not allowed!");
        return getDistributedObject(PNCounterService.SERVICE_NAME, name);
    }

    @Override
    public IScheduledExecutorService getScheduledExecutorService(String name) {
        checkNotNull(name, "Retrieving a scheduled executor instance with a null name is not allowed!");
        return getDistributedObject(DistributedScheduledExecutorService.SERVICE_NAME, name);
    }

    @Override
    public Collection<DistributedObject> getDistributedObjects() {
        try {
            ClientMessage request = ClientGetDistributedObjectsCodec.encodeRequest();
            final Future<ClientMessage> future = new ClientInvocation(this, request, getName()).invoke();
            ClientMessage response = future.get();
            ClientGetDistributedObjectsCodec.ResponseParameters resultParameters =
                    ClientGetDistributedObjectsCodec.decodeResponse(response);

            Collection<? extends DistributedObject> distributedObjects = proxyManager.getDistributedObjects();
            Set<DistributedObjectInfo> localDistributedObjects = new HashSet<DistributedObjectInfo>();
            for (DistributedObject localInfo : distributedObjects) {
                localDistributedObjects.add(new DistributedObjectInfo(localInfo.getServiceName(), localInfo.getName()));
            }

            Collection<DistributedObjectInfo> newDistributedObjectInfo = resultParameters.response;
            for (DistributedObjectInfo distributedObjectInfo : newDistributedObjectInfo) {
                localDistributedObjects.remove(distributedObjectInfo);
                getDistributedObject(distributedObjectInfo.getServiceName(), distributedObjectInfo.getName());
            }

            for (DistributedObjectInfo distributedObjectInfo : localDistributedObjects) {
                proxyManager.destroyProxyLocally(distributedObjectInfo.getServiceName(), distributedObjectInfo.getName());
            }
            return (Collection<DistributedObject>) proxyManager.getDistributedObjects();
        } catch (Exception e) {
            throw rethrow(e);
        }
    }

    @Override
    public UUID addDistributedObjectListener(DistributedObjectListener distributedObjectListener) {
        return proxyManager.addDistributedObjectListener(distributedObjectListener);
    }

    @Override
    public boolean removeDistributedObjectListener(UUID registrationId) {
        return proxyManager.removeDistributedObjectListener(registrationId);
    }

    @Override
    public PartitionService getPartitionService() {
        return new PartitionServiceProxy(partitionService, listenerService);
    }

    @Override
    public SplitBrainProtectionService getSplitBrainProtectionService() {
        throw new UnsupportedOperationException();
    }

    @Override
    public ClientService getClientService() {
        throw new UnsupportedOperationException();
    }

    @Override
    public LoggingService getLoggingService() {
        return loggingService;
    }

    @Override
    public LifecycleService getLifecycleService() {
        return lifecycleService;
    }

    @Override
    public <T extends DistributedObject> T getDistributedObject(String serviceName, String name) {
        return (T) proxyManager.getOrCreateProxy(serviceName, name);
    }

    @Override
    public CPSubsystem getCPSubsystem() {
        return cpSubsystem;
    }

    @Override
    public ConcurrentMap<String, Object> getUserContext() {
        return userContext;
    }

    public ClientConfig getClientConfig() {
        return config;
    }

    @Override
    public InternalSerializationService getSerializationService() {
        return serializationService;
    }

    public ClientUserCodeDeploymentService getUserCodeDeploymentService() {
        return userCodeDeploymentService;
    }

    public ClientProxySessionManager getProxySessionManager() {
        return proxySessionManager;
    }

    public ProxyManager getProxyManager() {
        return proxyManager;
    }

    public ClientConnectionManager getConnectionManager() {
        return connectionManager;
    }

    public ClientClusterService getClientClusterService() {
        return clusterService;
    }

    public ClientExecutionService getClientExecutionService() {
        return executionService;
    }

    public ClientPartitionService getClientPartitionService() {
        return partitionService;
    }

    public ClientInvocationService getInvocationService() {
        return invocationService;
    }

    public ClientListenerService getListenerService() {
        return listenerService;
    }

    public NearCacheManager getNearCacheManager() {
        return nearCacheManager;
    }

    public LoadBalancer getLoadBalancer() {
        return loadBalancer;
    }

    public ClientExtension getClientExtension() {
        return clientExtension;
    }

    @Override
    public void shutdown() {
        getLifecycleService().shutdown();
    }

    /**
     * Called during graceful shutdown of client to safely clean up resources on server side.
     * Shutdown process is blocked until this method returns.
     * <p>
     * Current list of cleanups:
     * <ul>
     * <li>Close of CP sessions</li>
     * </ul>
     */
    void onGracefulShutdown() {
        proxySessionManager.shutdownAndAwait();
    }

    public void doShutdown() {
        proxyManager.destroy();
        connectionManager.shutdown();
        clientConnectionStrategy.shutdown();
        clusterConnectorService.shutdown();
        clientDiscoveryService.shutdown();
        clusterService.shutdown();
        partitionService.reset();
        transactionManager.shutdown();
        invocationService.shutdown();
        executionService.shutdown();
        listenerService.shutdown();
        nearCacheManager.destroyAllNearCaches();
        metricsRegistry.shutdown();
        diagnostics.shutdown();
        serializationService.dispose();
    }

    public ClientLockReferenceIdGenerator getLockReferenceIdGenerator() {
        return lockReferenceIdGenerator;
    }

    private ClientExceptionFactory initClientExceptionFactory() {
        boolean jCacheAvailable = JCacheDetector.isJCacheAvailable(getClientConfig().getClassLoader());
        return new ClientExceptionFactory(jCacheAvailable);
    }

    public ClientExceptionFactory getClientExceptionFactory() {
        return clientExceptionFactory;
    }

    public ClusterConnectorService getClusterConnectorService() {
        return clusterConnectorService;
    }

    public ClientDiscoveryService getClientDiscoveryService() {
        return clientDiscoveryService;
    }

    public ClientConnectionStrategy getConnectionStrategy() {
        return clientConnectionStrategy;
    }

    public ClientFailoverConfig getFailoverConfig() {
        return clientFailoverConfig;
    }

    public ClientQueryCacheContext getQueryCacheContext() {
        return queryCacheContext;
    }

    public ConcurrencyDetection getConcurrencyDetection() {
        return concurrencyDetection;
    }

<<<<<<< HEAD
    @Override
    public SqlService getSqlService() {
        throw new UnsupportedOperationException();
=======
    /**
     * Reads the metrics journal for a given number starting from a specific sequence.
     */
    @Nonnull
    public ICompletableFuture<MetricsResultSet> readMetricsAsync(Member member, long startSequence) {
        ClientMessage request = MetricsReadMetricsCodec.encodeRequest(member.getUuid(), startSequence);
        ClientInvocation invocation = new ClientInvocation(this, request, null, member.getAddress());

        ClientMessageDecoder<MetricsResultSet> decoder = (clientMessage) -> {
            MetricsReadMetricsCodec.ResponseParameters response = MetricsReadMetricsCodec.decodeResponse(clientMessage);
            return new MetricsResultSet(response.nextSequence, response.elements);
        };

        return new ClientDelegatingFuture<>(invocation.invoke(), serializationService, decoder, false);
>>>>>>> ca8d3442
    }
}<|MERGE_RESOLUTION|>--- conflicted
+++ resolved
@@ -80,7 +80,6 @@
 import com.hazelcast.core.HazelcastInstance;
 import com.hazelcast.core.ICompletableFuture;
 import com.hazelcast.core.IExecutorService;
-<<<<<<< HEAD
 import com.hazelcast.collection.IList;
 import com.hazelcast.cp.lock.ILock;
 import com.hazelcast.map.IMap;
@@ -89,8 +88,6 @@
 import com.hazelcast.sql.SqlService;
 import com.hazelcast.topic.ITopic;
 import com.hazelcast.collection.ISet;
-=======
->>>>>>> ca8d3442
 import com.hazelcast.core.IdGenerator;
 import com.hazelcast.core.LifecycleService;
 import com.hazelcast.cp.CPSubsystem;
@@ -857,11 +854,11 @@
         return concurrencyDetection;
     }
 
-<<<<<<< HEAD
     @Override
     public SqlService getSqlService() {
         throw new UnsupportedOperationException();
-=======
+    }
+
     /**
      * Reads the metrics journal for a given number starting from a specific sequence.
      */
@@ -876,6 +873,5 @@
         };
 
         return new ClientDelegatingFuture<>(invocation.invoke(), serializationService, decoder, false);
->>>>>>> ca8d3442
     }
 }