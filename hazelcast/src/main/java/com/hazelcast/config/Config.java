--- conflicted
+++ resolved
@@ -189,11 +189,9 @@
 
     private CPSubsystemConfig cpSubsystemConfig = new CPSubsystemConfig();
 
-<<<<<<< HEAD
     private SqlConfig sqlConfig = new SqlConfig();
-=======
+
     private MetricsConfig metricsConfig = new MetricsConfig();
->>>>>>> ca8d3442
 
     public Config() {
     }
@@ -2844,14 +2842,15 @@
         return this;
     }
 
-<<<<<<< HEAD
     public SqlConfig getSqlConfig() {
         return sqlConfig;
     }
 
     public Config setSqlConfig(SqlConfig sqlConfig) {
         this.sqlConfig = sqlConfig;
-=======
+        return this;
+    }
+
     /**
      * Returns the metrics collection config.
      */
@@ -2867,7 +2866,6 @@
     public Config setMetricsConfig(@Nonnull MetricsConfig metricsConfig) {
         Preconditions.checkNotNull(metricsConfig, "metricsConfig");
         this.metricsConfig = metricsConfig;
->>>>>>> ca8d3442
         return this;
     }
 
@@ -2894,11 +2892,8 @@
                 + ", crdtReplicationConfig=" + crdtReplicationConfig
                 + ", advancedNetworkConfig=" + advancedNetworkConfig
                 + ", cpSubsystemConfig=" + cpSubsystemConfig
-<<<<<<< HEAD
                 + ", sqlConfig=" + sqlConfig
-=======
                 + ", metricsConfig=" + metricsConfig
->>>>>>> ca8d3442
                 + '}';
     }
 }