/*
 * Copyright (c) 2008-2020, Hazelcast, Inc. All Rights Reserved.
 *
 * Licensed under the Apache License, Version 2.0 (the "License");
 * you may not use this file except in compliance with the License.
 * You may obtain a copy of the License at
 *
 * http://www.apache.org/licenses/LICENSE-2.0
 *
 * Unless required by applicable law or agreed to in writing, software
 * distributed under the License is distributed on an "AS IS" BASIS,
 * WITHOUT WARRANTIES OR CONDITIONS OF ANY KIND, either express or implied.
 * See the License for the specific language governing permissions and
 * limitations under the License.
 */

package com.hazelcast.sql.impl.type.converter;

import com.hazelcast.sql.impl.type.QueryDataTypeFamily;

import java.math.BigDecimal;

import static com.hazelcast.sql.impl.expression.math.ExpressionMath.DECIMAL_MATH_CONTEXT;

/**
 * Converter for {@link java.lang.Double} type.
 */
public final class DoubleConverter extends Converter {

    public static final DoubleConverter INSTANCE = new DoubleConverter();

    private DoubleConverter() {
        super(ID_DOUBLE, QueryDataTypeFamily.DOUBLE);
    }

    @Override
    public Class<?> getValueClass() {
        return Double.class;
    }

    @Override
    public byte asTinyint(Object val) {
        double casted = cast(val);
<<<<<<< HEAD
        byte converted = (byte) casted;

        if (converted != (int) casted || !Double.isFinite(casted)) {
            throw cannotConvert(QueryDataTypeFamily.TINYINT, val);
=======
        if (!Double.isFinite(casted)) {
            throw cannotConvert(QueryDataTypeFamily.TINYINT, val);
        }

        // here the overflow may happen: (byte) casted = (byte) (int) casted
        byte converted = (byte) casted;

        // casts from double to int are saturating
        if (converted != (int) casted) {
            throw numericOverflow(QueryDataTypeFamily.TINYINT, val);
>>>>>>> 4e04000e
        }

        return converted;
    }

    @Override
    public short asSmallint(Object val) {
        double casted = cast(val);
<<<<<<< HEAD
        short converted = (short) casted;

        if (converted != (int) casted || !Double.isFinite(casted)) {
            throw cannotConvert(QueryDataTypeFamily.SMALLINT, val);
=======
        if (!Double.isFinite(casted)) {
            throw cannotConvert(QueryDataTypeFamily.SMALLINT, val);
        }

        // here the overflow may happen: (short) casted = (short) (int) casted
        short converted = (short) casted;

        // casts from double to int are saturating
        if (converted != (int) casted) {
            throw numericOverflow(QueryDataTypeFamily.SMALLINT, val);
>>>>>>> 4e04000e
        }

        return converted;
    }

    @Override
    public int asInt(Object val) {
        double casted = cast(val);
<<<<<<< HEAD
        int converted = (int) casted;

        if (converted != (long) casted || !Double.isFinite(casted)) {
            throw cannotConvert(QueryDataTypeFamily.INT, val);
=======
        if (!Double.isFinite(casted)) {
            throw cannotConvert(QueryDataTypeFamily.INT, val);
        }

        int converted = (int) casted;

        // casts from double to long are saturating
        if (converted != (long) casted) {
            throw numericOverflow(QueryDataTypeFamily.INT, val);
>>>>>>> 4e04000e
        }

        return converted;
    }

    @Override
    public long asBigint(Object val) {
        double casted = cast(val);
<<<<<<< HEAD
        double truncated = casted > 0.0 ? Math.floor(casted) : Math.ceil(casted);
        long converted = (long) truncated;

        // No checks for NaNs and infinities are needed: NaNs are zeros and
        // infinities are Long.MAX/MIN_VALUE when converted to long.
        if ((double) converted != truncated) {
            throw cannotConvert(QueryDataTypeFamily.BIGINT, val);
=======
        if (!Double.isFinite(casted)) {
            throw cannotConvert(QueryDataTypeFamily.BIGINT, val);
        }

        double truncated = casted > 0.0 ? Math.floor(casted) : Math.ceil(casted);
        // casts from double to long are saturating
        long converted = (long) truncated;

        if ((double) converted != truncated) {
            throw numericOverflow(QueryDataTypeFamily.BIGINT, val);
>>>>>>> 4e04000e
        }

        return converted;
    }

    @SuppressWarnings("UnpredictableBigDecimalConstructorCall")
    @Override
    public BigDecimal asDecimal(Object val) {
<<<<<<< HEAD
        return new BigDecimal(Double.toString(cast(val)), DECIMAL_MATH_CONTEXT);
=======
        return new BigDecimal(cast(val), DECIMAL_MATH_CONTEXT);
>>>>>>> 4e04000e
    }

    @Override
    public float asReal(Object val) {
        return (float) cast(val);
    }

    @Override
    public double asDouble(Object val) {
        return cast(val);
    }

    @Override
    public String asVarchar(Object val) {
        return Double.toString(cast(val));
    }

    @Override
    public Object convertToSelf(Converter valConverter, Object val) {
        return valConverter.asDouble(val);
    }

    private double cast(Object val) {
        return (double) val;
    }

}<|MERGE_RESOLUTION|>--- conflicted
+++ resolved
@@ -41,12 +41,6 @@
     @Override
     public byte asTinyint(Object val) {
         double casted = cast(val);
-<<<<<<< HEAD
-        byte converted = (byte) casted;
-
-        if (converted != (int) casted || !Double.isFinite(casted)) {
-            throw cannotConvert(QueryDataTypeFamily.TINYINT, val);
-=======
         if (!Double.isFinite(casted)) {
             throw cannotConvert(QueryDataTypeFamily.TINYINT, val);
         }
@@ -57,7 +51,6 @@
         // casts from double to int are saturating
         if (converted != (int) casted) {
             throw numericOverflow(QueryDataTypeFamily.TINYINT, val);
->>>>>>> 4e04000e
         }
 
         return converted;
@@ -66,12 +59,6 @@
     @Override
     public short asSmallint(Object val) {
         double casted = cast(val);
-<<<<<<< HEAD
-        short converted = (short) casted;
-
-        if (converted != (int) casted || !Double.isFinite(casted)) {
-            throw cannotConvert(QueryDataTypeFamily.SMALLINT, val);
-=======
         if (!Double.isFinite(casted)) {
             throw cannotConvert(QueryDataTypeFamily.SMALLINT, val);
         }
@@ -82,7 +69,6 @@
         // casts from double to int are saturating
         if (converted != (int) casted) {
             throw numericOverflow(QueryDataTypeFamily.SMALLINT, val);
->>>>>>> 4e04000e
         }
 
         return converted;
@@ -91,12 +77,6 @@
     @Override
     public int asInt(Object val) {
         double casted = cast(val);
-<<<<<<< HEAD
-        int converted = (int) casted;
-
-        if (converted != (long) casted || !Double.isFinite(casted)) {
-            throw cannotConvert(QueryDataTypeFamily.INT, val);
-=======
         if (!Double.isFinite(casted)) {
             throw cannotConvert(QueryDataTypeFamily.INT, val);
         }
@@ -106,7 +86,6 @@
         // casts from double to long are saturating
         if (converted != (long) casted) {
             throw numericOverflow(QueryDataTypeFamily.INT, val);
->>>>>>> 4e04000e
         }
 
         return converted;
@@ -115,15 +94,6 @@
     @Override
     public long asBigint(Object val) {
         double casted = cast(val);
-<<<<<<< HEAD
-        double truncated = casted > 0.0 ? Math.floor(casted) : Math.ceil(casted);
-        long converted = (long) truncated;
-
-        // No checks for NaNs and infinities are needed: NaNs are zeros and
-        // infinities are Long.MAX/MIN_VALUE when converted to long.
-        if ((double) converted != truncated) {
-            throw cannotConvert(QueryDataTypeFamily.BIGINT, val);
-=======
         if (!Double.isFinite(casted)) {
             throw cannotConvert(QueryDataTypeFamily.BIGINT, val);
         }
@@ -134,7 +104,6 @@
 
         if ((double) converted != truncated) {
             throw numericOverflow(QueryDataTypeFamily.BIGINT, val);
->>>>>>> 4e04000e
         }
 
         return converted;
@@ -143,11 +112,7 @@
     @SuppressWarnings("UnpredictableBigDecimalConstructorCall")
     @Override
     public BigDecimal asDecimal(Object val) {
-<<<<<<< HEAD
-        return new BigDecimal(Double.toString(cast(val)), DECIMAL_MATH_CONTEXT);
-=======
         return new BigDecimal(cast(val), DECIMAL_MATH_CONTEXT);
->>>>>>> 4e04000e
     }
 
     @Override
