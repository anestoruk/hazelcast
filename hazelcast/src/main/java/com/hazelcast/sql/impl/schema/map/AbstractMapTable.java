/*
 * Copyright (c) 2008-2020, Hazelcast, Inc. All Rights Reserved.
 *
 * Licensed under the Apache License, Version 2.0 (the "License");
 * you may not use this file except in compliance with the License.
 * You may obtain a copy of the License at
 *
 * http://www.apache.org/licenses/LICENSE-2.0
 *
 * Unless required by applicable law or agreed to in writing, software
 * distributed under the License is distributed on an "AS IS" BASIS,
 * WITHOUT WARRANTIES OR CONDITIONS OF ANY KIND, either express or implied.
 * See the License for the specific language governing permissions and
 * limitations under the License.
 */

package com.hazelcast.sql.impl.schema.map;

import com.hazelcast.sql.impl.QueryException;
import com.hazelcast.sql.impl.extract.QueryTargetDescriptor;
import com.hazelcast.sql.impl.inject.UpsertTargetDescriptor;
import com.hazelcast.sql.impl.schema.ConstantTableStatistics;
import com.hazelcast.sql.impl.schema.Table;
import com.hazelcast.sql.impl.schema.TableField;
import com.hazelcast.sql.impl.schema.TableStatistics;

import javax.annotation.Nonnull;
import java.util.Collections;
import java.util.List;

import static java.util.Objects.requireNonNull;

/**
 * Table backed by IMap or ReplicatedMap.
 */
public abstract class AbstractMapTable extends Table {

    private final String mapName;
    private final QueryTargetDescriptor keyDescriptor;
    private final QueryTargetDescriptor valueDescriptor;
<<<<<<< HEAD
    private final UpsertTargetDescriptor keyUpsertDescriptor;
    private final UpsertTargetDescriptor valueUpsertDescriptor;
=======
    private final Object keyJetMetadata;
    private final Object valueJetMetadata;
>>>>>>> d73f7180
    private final QueryException exception;

    /**
     * @param tableName Name of the table as it appears in the SQL
     * @param mapName Name of the underlying map
     */
    protected AbstractMapTable(
        String schemaName,
        String tableName,
        String mapName,
        List<TableField> fields,
        TableStatistics statistics,
        QueryTargetDescriptor keyDescriptor,
        QueryTargetDescriptor valueDescriptor,
<<<<<<< HEAD
        UpsertTargetDescriptor keyUpsertDescriptor,
        UpsertTargetDescriptor valueUpsertDescriptor
=======
        Object keyJetMetadata,
        Object valueJetMetadata
>>>>>>> d73f7180
    ) {
        super(schemaName, tableName, fields, statistics);

        this.mapName = requireNonNull(mapName);
        this.keyDescriptor = keyDescriptor;
        this.valueDescriptor = valueDescriptor;
<<<<<<< HEAD
        this.keyUpsertDescriptor = keyUpsertDescriptor;
        this.valueUpsertDescriptor = valueUpsertDescriptor;
=======
        this.keyJetMetadata = keyJetMetadata;
        this.valueJetMetadata = valueJetMetadata;
>>>>>>> d73f7180

        exception = null;
    }

    protected AbstractMapTable(String schemaName, String name, QueryException exception) {
        super(schemaName, name, Collections.emptyList(), new ConstantTableStatistics(0));

        this.mapName = name;
        this.keyDescriptor = null;
        this.valueDescriptor = null;
<<<<<<< HEAD
        this.keyUpsertDescriptor = null;
        this.valueUpsertDescriptor = null;
=======
        this.keyJetMetadata = null;
        this.valueJetMetadata = null;
>>>>>>> d73f7180

        this.exception = exception;
    }

    /**
     * The name of the underlying map.
     */
    @Nonnull
    public String getMapName() {
        return mapName;
    }

    @Override
    public int getFieldCount() {
        checkException();

        return super.getFieldCount();
    }

    @Override
    public <T extends TableField> T getField(int index) {
        checkException();

        return super.getField(index);
    }

    protected boolean isValid() {
        return exception == null;
    }

    public QueryTargetDescriptor getKeyDescriptor() {
        return keyDescriptor;
    }

    public QueryTargetDescriptor getValueDescriptor() {
        return valueDescriptor;
    }

<<<<<<< HEAD
    public UpsertTargetDescriptor getKeyUpsertDescriptor() {
        return keyUpsertDescriptor;
    }

    public UpsertTargetDescriptor getValueUpsertDescriptor() {
        return valueUpsertDescriptor;
=======
    public Object getKeyJetMetadata() {
        return keyJetMetadata;
    }

    public Object getValueJetMetadata() {
        return valueJetMetadata;
>>>>>>> d73f7180
    }

    public QueryException getException() {
        return exception;
    }

    protected void checkException() {
        if (exception != null) {
            throw exception;
        }
    }
}<|MERGE_RESOLUTION|>--- conflicted
+++ resolved
@@ -18,7 +18,6 @@
 
 import com.hazelcast.sql.impl.QueryException;
 import com.hazelcast.sql.impl.extract.QueryTargetDescriptor;
-import com.hazelcast.sql.impl.inject.UpsertTargetDescriptor;
 import com.hazelcast.sql.impl.schema.ConstantTableStatistics;
 import com.hazelcast.sql.impl.schema.Table;
 import com.hazelcast.sql.impl.schema.TableField;
@@ -38,13 +37,8 @@
     private final String mapName;
     private final QueryTargetDescriptor keyDescriptor;
     private final QueryTargetDescriptor valueDescriptor;
-<<<<<<< HEAD
-    private final UpsertTargetDescriptor keyUpsertDescriptor;
-    private final UpsertTargetDescriptor valueUpsertDescriptor;
-=======
     private final Object keyJetMetadata;
     private final Object valueJetMetadata;
->>>>>>> d73f7180
     private final QueryException exception;
 
     /**
@@ -59,26 +53,16 @@
         TableStatistics statistics,
         QueryTargetDescriptor keyDescriptor,
         QueryTargetDescriptor valueDescriptor,
-<<<<<<< HEAD
-        UpsertTargetDescriptor keyUpsertDescriptor,
-        UpsertTargetDescriptor valueUpsertDescriptor
-=======
         Object keyJetMetadata,
         Object valueJetMetadata
->>>>>>> d73f7180
     ) {
         super(schemaName, tableName, fields, statistics);
 
         this.mapName = requireNonNull(mapName);
         this.keyDescriptor = keyDescriptor;
         this.valueDescriptor = valueDescriptor;
-<<<<<<< HEAD
-        this.keyUpsertDescriptor = keyUpsertDescriptor;
-        this.valueUpsertDescriptor = valueUpsertDescriptor;
-=======
         this.keyJetMetadata = keyJetMetadata;
         this.valueJetMetadata = valueJetMetadata;
->>>>>>> d73f7180
 
         exception = null;
     }
@@ -89,13 +73,8 @@
         this.mapName = name;
         this.keyDescriptor = null;
         this.valueDescriptor = null;
-<<<<<<< HEAD
-        this.keyUpsertDescriptor = null;
-        this.valueUpsertDescriptor = null;
-=======
         this.keyJetMetadata = null;
         this.valueJetMetadata = null;
->>>>>>> d73f7180
 
         this.exception = exception;
     }
@@ -134,21 +113,12 @@
         return valueDescriptor;
     }
 
-<<<<<<< HEAD
-    public UpsertTargetDescriptor getKeyUpsertDescriptor() {
-        return keyUpsertDescriptor;
-    }
-
-    public UpsertTargetDescriptor getValueUpsertDescriptor() {
-        return valueUpsertDescriptor;
-=======
     public Object getKeyJetMetadata() {
         return keyJetMetadata;
     }
 
     public Object getValueJetMetadata() {
         return valueJetMetadata;
->>>>>>> d73f7180
     }
 
     public QueryException getException() {
