/*
 * Copyright (c) 2008-2020, Hazelcast, Inc. All Rights Reserved.
 *
 * Licensed under the Apache License, Version 2.0 (the "License");
 * you may not use this file except in compliance with the License.
 * You may obtain a copy of the License at
 *
 * http://www.apache.org/licenses/LICENSE-2.0
 *
 * Unless required by applicable law or agreed to in writing, software
 * distributed under the License is distributed on an "AS IS" BASIS,
 * WITHOUT WARRANTIES OR CONDITIONS OF ANY KIND, either express or implied.
 * See the License for the specific language governing permissions and
 * limitations under the License.
 */

package com.hazelcast.sql.impl.optimizer;

import com.hazelcast.sql.impl.plan.Plan;

import com.hazelcast.sql.impl.compiler.CompiledFragmentTemplate;
import com.hazelcast.sql.impl.plan.node.PlanNode;

/**
 * Optimizer responsible for conversion of SQL string to executable plan.
 */
public interface SqlOptimizer {
    /**
     * Prepare SQL query.
     *
     * @param sql SQL.
     * @return Executable plan.
     */
<<<<<<< HEAD
    Plan prepare(String sql, int paramsCount);

    /**
     * @return {@code True} if compilation is supported by the engine.
     */
    boolean canCompile();

    /**
     * Compile the physical node.
     *
     * @param node Physical node
     * @return Compiled executor class.
     */
    CompiledFragmentTemplate compile(PlanNode node);
=======
    Plan prepare(String sql);
>>>>>>> d1a8201d
}<|MERGE_RESOLUTION|>--- conflicted
+++ resolved
@@ -31,8 +31,7 @@
      * @param sql SQL.
      * @return Executable plan.
      */
-<<<<<<< HEAD
-    Plan prepare(String sql, int paramsCount);
+    Plan prepare(String sql);
 
     /**
      * @return {@code True} if compilation is supported by the engine.
@@ -46,7 +45,4 @@
      * @return Compiled executor class.
      */
     CompiledFragmentTemplate compile(PlanNode node);
-=======
-    Plan prepare(String sql);
->>>>>>> d1a8201d
 }