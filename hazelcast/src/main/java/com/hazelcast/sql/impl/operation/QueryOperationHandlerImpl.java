--- conflicted
+++ resolved
@@ -29,11 +29,8 @@
 import com.hazelcast.sql.impl.exec.Exec;
 import com.hazelcast.sql.impl.exec.io.InboundHandler;
 import com.hazelcast.sql.impl.exec.io.OutboundHandler;
-<<<<<<< HEAD
+import com.hazelcast.sql.impl.exec.io.flowcontrol.simple.SimpleFlowControlFactory;
 import com.hazelcast.sql.impl.plan.node.PlanNode;
-=======
-import com.hazelcast.sql.impl.exec.io.flowcontrol.simple.SimpleFlowControlFactory;
->>>>>>> 311ec984
 import com.hazelcast.sql.impl.state.QueryState;
 import com.hazelcast.sql.impl.state.QueryStateCompletionCallback;
 import com.hazelcast.sql.impl.state.QueryStateRegistry;
@@ -47,11 +44,8 @@
 import java.util.List;
 import java.util.Map;
 import java.util.UUID;
-<<<<<<< HEAD
 import java.util.concurrent.ConcurrentHashMap;
 import java.util.function.Consumer;
-=======
->>>>>>> 311ec984
 
 /**
  * Executes query operations.
@@ -207,15 +201,10 @@
                 serializationService,
                 localMemberId,
                 operation,
-<<<<<<< HEAD
-                operation.getPartitionMapping().get(getLocalMemberId()),
+                SimpleFlowControlFactory.INSTANCE,
+                operation.getPartitionMap().get(localMemberId),
                 OUTBOX_BATCH_SIZE,
                 compiledFragment
-=======
-                SimpleFlowControlFactory.INSTANCE,
-                operation.getPartitionMap().get(localMemberId),
-                OUTBOX_BATCH_SIZE
->>>>>>> 311ec984
             );
 
             fragmentDescriptor.getNode().visit(visitor);
