/*
 * Copyright (c) 2008-2020, Hazelcast, Inc. All Rights Reserved.
 *
 * Licensed under the Apache License, Version 2.0 (the "License");
 * you may not use this file except in compliance with the License.
 * You may obtain a copy of the License at
 *
 * http://www.apache.org/licenses/LICENSE-2.0
 *
 * Unless required by applicable law or agreed to in writing, software
 * distributed under the License is distributed on an "AS IS" BASIS,
 * WITHOUT WARRANTIES OR CONDITIONS OF ANY KIND, either express or implied.
 * See the License for the specific language governing permissions and
 * limitations under the License.
 */

package com.hazelcast.sql.impl.operation;

import com.hazelcast.internal.nio.Connection;
import com.hazelcast.internal.nio.Packet;
import com.hazelcast.internal.serialization.InternalSerializationService;
import com.hazelcast.sql.SqlErrorCode;
import com.hazelcast.sql.impl.NodeServiceProvider;
import com.hazelcast.sql.impl.QueryException;
import com.hazelcast.sql.impl.QueryId;
import com.hazelcast.sql.impl.compiler.CompiledFragment;
import com.hazelcast.sql.impl.compiler.CompiledFragmentTemplate;
import com.hazelcast.sql.impl.compiler.CompilerManager;
import com.hazelcast.sql.impl.exec.CreateExecPlanNodeVisitor;
import com.hazelcast.sql.impl.exec.Exec;
import com.hazelcast.sql.impl.exec.io.InboundHandler;
import com.hazelcast.sql.impl.exec.io.OutboundHandler;
<<<<<<< HEAD
import com.hazelcast.sql.impl.exec.io.flowcontrol.simple.SimpleFlowControlFactory;
import com.hazelcast.sql.impl.plan.node.PlanNode;
=======
import com.hazelcast.sql.impl.exec.io.flowcontrol.FlowControlFactory;
>>>>>>> 816d20d4
import com.hazelcast.sql.impl.state.QueryState;
import com.hazelcast.sql.impl.state.QueryStateCompletionCallback;
import com.hazelcast.sql.impl.state.QueryStateRegistry;
import com.hazelcast.sql.impl.worker.QueryFragmentExecutable;
import com.hazelcast.sql.impl.worker.QueryFragmentWorkerPool;
import com.hazelcast.sql.impl.worker.QueryOperationExecutable;
import com.hazelcast.sql.impl.worker.QueryOperationWorkerPool;

import java.util.ArrayList;
import java.util.Collection;
import java.util.List;
import java.util.Map;
import java.util.UUID;
import java.util.concurrent.ConcurrentHashMap;

/**
 * Executes query operations.
 */
public class QueryOperationHandlerImpl implements QueryOperationHandler, QueryStateCompletionCallback {

    private final NodeServiceProvider nodeServiceProvider;
    private final InternalSerializationService serializationService;
    private final QueryStateRegistry stateRegistry;
    private final QueryFragmentWorkerPool fragmentPool;
    private final QueryOperationWorkerPool operationPool;
<<<<<<< HEAD
    private final CompilerManager compilerManager;

    // TODO: Cache whole plans instead of compiled fragments because in this case we will have simpler lifecycle.
    private final ConcurrentHashMap<String, CompiledFragmentTemplate> compiledFragments = new ConcurrentHashMap<>();
=======
    private final int outboxBatchSize;
    private final FlowControlFactory flowControlFactory;
>>>>>>> 816d20d4

    public QueryOperationHandlerImpl(
        String instanceName,
        NodeServiceProvider nodeServiceProvider,
        InternalSerializationService serializationService,
        QueryStateRegistry stateRegistry,
        int outboxBatchSize,
        FlowControlFactory flowControlFactory,
        int threadCount,
        int operationThreadCount,
        CompilerManager compilerManager
    ) {
        this.nodeServiceProvider = nodeServiceProvider;
        this.serializationService = serializationService;
        this.stateRegistry = stateRegistry;
        this.outboxBatchSize = outboxBatchSize;
        this.flowControlFactory = flowControlFactory;

        fragmentPool = new QueryFragmentWorkerPool(
            instanceName,
            threadCount,
            nodeServiceProvider.getLogger(QueryFragmentWorkerPool.class)
        );

        operationPool = new QueryOperationWorkerPool(
            instanceName,
            operationThreadCount,
            nodeServiceProvider,
            this,
            serializationService,
            nodeServiceProvider.getLogger(QueryOperationWorkerPool.class)
        );

        this.compilerManager = compilerManager;
    }

    public void stop() {
        fragmentPool.stop();
        operationPool.stop();
    }

    @Override
    public boolean submit(UUID localMemberId, UUID targetMemberId, QueryOperation operation) {
        if (targetMemberId.equals(localMemberId)) {
            submitLocal(localMemberId, operation);

            return true;
        } else {
            Connection connection = getConnection(targetMemberId);

            if (connection == null) {
                return false;
            }

            return submitRemote(localMemberId, connection, operation, false);
        }
    }

    public void submitLocal(UUID callerId, QueryOperation operation) {
        operation.setCallerId(callerId);

        operationPool.submit(operation.getPartition(), QueryOperationExecutable.local(operation));
    }

    public boolean submitRemote(UUID callerId, Connection connection, QueryOperation operation, boolean ordered) {
        operation.setCallerId(callerId);

        byte[] bytes = serializeOperation(operation);

        Packet packet = new Packet(bytes, operation.getPartition()).setPacketType(Packet.Type.SQL);

        if (ordered) {
            return connection.writeOrdered(packet);
        } else {
            return connection.write(packet);
        }
    }

    @Override
    public QueryOperationChannel createChannel(UUID sourceMemberId, UUID targetMemberId) {
        if (targetMemberId.equals(getLocalMemberId())) {
            return new QueryOperationChannelImpl(this, sourceMemberId, null);
        } else {
            Connection connection = getConnection(targetMemberId);

            if (connection == null) {
                throw QueryException.memberLeave(targetMemberId);
            }

            return new QueryOperationChannelImpl(this, sourceMemberId, connection);
        }
    }

    @Override
    public void execute(QueryOperation operation) {
        if (operation instanceof QueryExecuteOperation) {
            handleExecute((QueryExecuteOperation) operation);
        } else if (operation instanceof QueryBatchExchangeOperation) {
            handleBatch((QueryBatchExchangeOperation) operation);
        } else if (operation instanceof QueryCancelOperation) {
            handleCancel((QueryCancelOperation) operation);
        } else if (operation instanceof QueryFlowControlExchangeOperation) {
            handleFlowControl((QueryFlowControlExchangeOperation) operation);
        } else if (operation instanceof QueryCheckOperation) {
            handleCheck((QueryCheckOperation) operation);
        } else if (operation instanceof QueryCheckResponseOperation) {
            handleCheckResponse((QueryCheckResponseOperation) operation);
        }
    }

    private void handleExecute(QueryExecuteOperation operation) {
        UUID localMemberId = getLocalMemberId();

        if (!operation.getPartitionMap().containsKey(localMemberId)) {
            // Race condition when the message was initiated before the split brain, but arrived after it when the member got
            // a new local ID. No need to start the query, because it will be cancelled by the initiator anyway.
            return;
        }

        // Get or create query state.
        QueryState state = stateRegistry.onDistributedQueryStarted(localMemberId, operation.getQueryId(), this);

        if (state == null) {
            // Race condition when query start request arrived after query cancel.
            return;
        }

        List<QueryFragmentExecutable> fragmentExecutables = new ArrayList<>(operation.getFragments().size());

        for (QueryExecuteOperationFragment fragmentDescriptor : operation.getFragments()) {
            // Skip unrelated fragments.
            if (fragmentDescriptor.getNode() == null) {
                continue;
            }

            // Get compiled fragment, if any.
            CompiledFragment compiledFragment = getCompiledFragment(
                fragmentDescriptor.getSignature(), fragmentDescriptor.getNode()
            );

            // Create executors and inboxes.
            CreateExecPlanNodeVisitor visitor = new CreateExecPlanNodeVisitor(
                this,
                nodeServiceProvider,
                serializationService,
                localMemberId,
                operation,
                flowControlFactory,
                operation.getPartitionMap().get(localMemberId),
<<<<<<< HEAD
                OUTBOX_BATCH_SIZE,
                compiledFragment
=======
                outboxBatchSize
>>>>>>> 816d20d4
            );

            fragmentDescriptor.getNode().visit(visitor);

            Exec exec = visitor.getExec();

            Map<Integer, InboundHandler> inboxes = visitor.getInboxes();
            Map<Integer, Map<UUID, OutboundHandler>> outboxes = visitor.getOutboxes();

            // Assemble all necessary information into a fragment executable.
            QueryFragmentExecutable fragmentExecutable = new QueryFragmentExecutable(
                state,
                operation.getArguments(),
                exec,
                inboxes,
                outboxes,
                fragmentPool,
                serializationService // TODO: Remove!
            );

            fragmentExecutables.add(fragmentExecutable);
        }

        // Initialize the distributed state.
        state.getDistributedState().onStart(fragmentExecutables);

        // Schedule initial processing of fragments.
        for (QueryFragmentExecutable fragmentExecutable : fragmentExecutables) {
            fragmentExecutable.schedule();
        }
    }

    private void handleBatch(QueryBatchExchangeOperation operation) {
        UUID localMemberId = getLocalMemberId();

        if (!localMemberId.equals(operation.getTargetMemberId())) {
            // Received the batch for the old local member ID. I.e. the query was started before the split brain, and the
            // batch is received after the split brain healing. The query will be cancelled anyway, so ignore the batch.
            return;
        }

        QueryState state = stateRegistry.onDistributedQueryStarted(localMemberId, operation.getQueryId(), this);

        if (state == null) {
            // Received stale batch for the query initiated on a local member, ignore.
            assert localMemberId.equals(operation.getQueryId().getMemberId());

            return;
        }

        QueryFragmentExecutable fragmentExecutable = state.getDistributedState().onOperation(operation);

        if (fragmentExecutable != null) {
            // Fragment is scheduled if the query is already initialized.
            fragmentExecutable.schedule();
        }
    }

    private void handleCancel(QueryCancelOperation operation) {
        QueryId queryId = operation.getQueryId();

        QueryState state = stateRegistry.getState(queryId);

        if (state == null) {
            // Query already completed.
            return;
        }

        // We pass originating member ID here instead if caller ID to preserve the causality:
        // in the "participant1 -> coordinator -> participant2" flow, the participant2
        // get the ID of participant1.
        QueryException error = QueryException.error(
            operation.getErrorCode(),
            operation.getErrorMessage(),
            operation.getOriginatingMemberId()
        );

        state.cancel(error);
    }

    private void handleFlowControl(QueryFlowControlExchangeOperation operation) {
        QueryState state = stateRegistry.getState(operation.getQueryId());

        if (state == null) {
            return;
        }

        QueryFragmentExecutable fragmentExecutable = state.getDistributedState().onOperation(operation);

        if (fragmentExecutable != null) {
            // Fragment is scheduled if the query is already initialized.
            fragmentExecutable.schedule();
        }
    }

    private void handleCheck(QueryCheckOperation operation) {
        ArrayList<QueryId> inactiveQueryIds = new ArrayList<>(operation.getQueryIds().size());

        for (QueryId queryId : operation.getQueryIds()) {
            boolean active = stateRegistry.getState(queryId) != null;

            if (!active) {
                inactiveQueryIds.add(queryId);
            }
        }

        QueryCheckResponseOperation responseOperation = new QueryCheckResponseOperation(inactiveQueryIds);

        submit(getLocalMemberId(), operation.getCallerId(), responseOperation);
    }

    private void handleCheckResponse(QueryCheckResponseOperation operation) {
        if (operation.getQueryIds().isEmpty()) {
            return;
        }

        QueryException error = QueryException.error(
            SqlErrorCode.GENERIC,
            "Query is no longer active on coordinator.",
            operation.getCallerId()
        );

        for (QueryId queryId : operation.getQueryIds()) {
            QueryState state = stateRegistry.getState(queryId);

            if (state != null) {
                state.cancel(error);
            }
        }
    }

    @Override
    public void onCompleted(QueryId queryId) {
        stateRegistry.onQueryCompleted(queryId);
    }

    @Override
    public void onError(QueryId queryId, int errCode, String errMessage, UUID originatingMemberId, Collection<UUID> memberIds) {
        try {
            if (memberIds.isEmpty()) {
                return;
            }

            QueryCancelOperation operation = new QueryCancelOperation(queryId, errCode, errMessage, originatingMemberId);

            for (UUID memberId : memberIds) {
                submit(getLocalMemberId(), memberId, operation);
            }
        } finally {
            stateRegistry.onQueryCompleted(queryId);
        }
    }

    public void onPacket(Packet packet) {
        int partition = packet.hasPartitionHash() ? packet.getPartitionId() : QueryOperation.PARTITION_ANY;

        operationPool.submit(partition, QueryOperationExecutable.remote(packet));
    }

    private Connection getConnection(UUID memberId) {
        return nodeServiceProvider.getConnection(memberId);
    }

    private UUID getLocalMemberId() {
        return nodeServiceProvider.getLocalMemberId();
    }

    private byte[] serializeOperation(QueryOperation operation) {
        try {
            return serializationService.toBytes(operation);
        } catch (Exception e) {
            throw QueryException.error(
                "Failed to serialize " + operation.getClass().getSimpleName() + ": " + e.getMessage(), e);
        }
    }

    private CompiledFragment getCompiledFragment(String signature, PlanNode node) {
        CompiledFragmentTemplate template = compiledFragments.get(signature);

        if (template == null) {
            template = compilerManager.getTemplate(node);

            if (template != null) {
                compiledFragments.put(signature, template);
            }
        }

        return template != null ? template.newFragment() : null;
    }
}<|MERGE_RESOLUTION|>--- conflicted
+++ resolved
@@ -30,12 +30,9 @@
 import com.hazelcast.sql.impl.exec.Exec;
 import com.hazelcast.sql.impl.exec.io.InboundHandler;
 import com.hazelcast.sql.impl.exec.io.OutboundHandler;
-<<<<<<< HEAD
+import com.hazelcast.sql.impl.exec.io.flowcontrol.FlowControlFactory;
 import com.hazelcast.sql.impl.exec.io.flowcontrol.simple.SimpleFlowControlFactory;
 import com.hazelcast.sql.impl.plan.node.PlanNode;
-=======
-import com.hazelcast.sql.impl.exec.io.flowcontrol.FlowControlFactory;
->>>>>>> 816d20d4
 import com.hazelcast.sql.impl.state.QueryState;
 import com.hazelcast.sql.impl.state.QueryStateCompletionCallback;
 import com.hazelcast.sql.impl.state.QueryStateRegistry;
@@ -61,15 +58,13 @@
     private final QueryStateRegistry stateRegistry;
     private final QueryFragmentWorkerPool fragmentPool;
     private final QueryOperationWorkerPool operationPool;
-<<<<<<< HEAD
+    private final int outboxBatchSize;
+    private final FlowControlFactory flowControlFactory;
+
     private final CompilerManager compilerManager;
 
     // TODO: Cache whole plans instead of compiled fragments because in this case we will have simpler lifecycle.
     private final ConcurrentHashMap<String, CompiledFragmentTemplate> compiledFragments = new ConcurrentHashMap<>();
-=======
-    private final int outboxBatchSize;
-    private final FlowControlFactory flowControlFactory;
->>>>>>> 816d20d4
 
     public QueryOperationHandlerImpl(
         String instanceName,
@@ -219,12 +214,8 @@
                 operation,
                 flowControlFactory,
                 operation.getPartitionMap().get(localMemberId),
-<<<<<<< HEAD
-                OUTBOX_BATCH_SIZE,
+                outboxBatchSize,
                 compiledFragment
-=======
-                outboxBatchSize
->>>>>>> 816d20d4
             );
 
             fragmentDescriptor.getNode().visit(visitor);
