/*
 * Copyright (c) 2008-2020, Hazelcast, Inc. All Rights Reserved.
 *
 * Licensed under the Apache License, Version 2.0 (the "License");
 * you may not use this file except in compliance with the License.
 * You may obtain a copy of the License at
 *
 * http://www.apache.org/licenses/LICENSE-2.0
 *
 * Unless required by applicable law or agreed to in writing, software
 * distributed under the License is distributed on an "AS IS" BASIS,
 * WITHOUT WARRANTIES OR CONDITIONS OF ANY KIND, either express or implied.
 * See the License for the specific language governing permissions and
 * limitations under the License.
 */

package com.hazelcast.sql.impl.type.converter;

import com.hazelcast.sql.impl.type.QueryDataTypeFamily;

import java.math.BigDecimal;

import static com.hazelcast.sql.impl.expression.math.ExpressionMath.DECIMAL_MATH_CONTEXT;

/**
 * Converter for {@link java.lang.Short} type.
 */
public final class ShortConverter extends Converter {

    public static final ShortConverter INSTANCE = new ShortConverter();

    private ShortConverter() {
        super(ID_SHORT, QueryDataTypeFamily.SMALLINT);
    }

    @Override
    public Class<?> getValueClass() {
        return Short.class;
    }

    @Override
    public byte asTinyint(Object val) {
        short casted = cast(val);
        byte converted = (byte) casted;

        if (converted != casted) {
<<<<<<< HEAD
            throw cannotConvert(QueryDataTypeFamily.TINYINT, val);
=======
            throw numericOverflow(QueryDataTypeFamily.TINYINT, val);
>>>>>>> 4e04000e
        }

        return converted;
    }

    @Override
    public short asSmallint(Object val) {
        return cast(val);
    }

    @Override
    public int asInt(Object val) {
        return cast(val);
    }

    @Override
    public long asBigint(Object val) {
        return cast(val);
    }

    @Override
    public BigDecimal asDecimal(Object val) {
        return new BigDecimal(cast(val), DECIMAL_MATH_CONTEXT);
    }

    @Override
    public float asReal(Object val) {
        return cast(val);
    }

    @Override
    public double asDouble(Object val) {
        return cast(val);
    }

    @Override
    public String asVarchar(Object val) {
        return Short.toString(cast(val));
    }

    @Override
    public Object convertToSelf(Converter valConverter, Object val) {
        return valConverter.asSmallint(val);
    }

    private short cast(Object val) {
        return (short) val;
    }

}<|MERGE_RESOLUTION|>--- conflicted
+++ resolved
@@ -44,11 +44,7 @@
         byte converted = (byte) casted;
 
         if (converted != casted) {
-<<<<<<< HEAD
-            throw cannotConvert(QueryDataTypeFamily.TINYINT, val);
-=======
             throw numericOverflow(QueryDataTypeFamily.TINYINT, val);
->>>>>>> 4e04000e
         }
 
         return converted;
