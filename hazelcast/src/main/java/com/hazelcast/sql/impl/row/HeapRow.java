--- conflicted
+++ resolved
@@ -48,11 +48,8 @@
     }
 
     public static HeapRow of(Object... values) {
-<<<<<<< HEAD
-=======
         assert values != null;
 
->>>>>>> 06270504
         return new HeapRow(values);
     }
 
