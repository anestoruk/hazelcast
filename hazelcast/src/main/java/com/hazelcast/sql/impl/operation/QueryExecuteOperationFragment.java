--- conflicted
+++ resolved
@@ -43,16 +43,13 @@
         // No-op.
     }
 
-<<<<<<< HEAD
-    public QueryExecuteOperationFragment(UUID id, PlanNode node, Collection<UUID> memberIds) {
-        this.id = id;
-=======
     public QueryExecuteOperationFragment(
+        UUID id,
         PlanNode node,
         QueryExecuteOperationFragmentMapping mapping,
         Collection<UUID> memberIds
     ) {
->>>>>>> 06270504
+        this.id = id;
         this.node = node;
         this.mapping = mapping;
         this.memberIds = memberIds;
