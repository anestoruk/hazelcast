--- conflicted
+++ resolved
@@ -19,16 +19,16 @@
 import com.hazelcast.internal.serialization.InternalSerializationService;
 import com.hazelcast.internal.util.collection.PartitionIdSet;
 import com.hazelcast.map.impl.MapContainer;
-<<<<<<< HEAD
 import com.hazelcast.replicatedmap.impl.ReplicatedMapProxy;
 import com.hazelcast.sql.impl.NodeServiceProvider;
 import com.hazelcast.sql.impl.exec.agg.AggregateExec;
 import com.hazelcast.sql.impl.exec.fetch.FetchExec;
 import com.hazelcast.sql.impl.exec.scan.index.MapIndexScanExec;
 import com.hazelcast.sql.impl.exec.io.BroadcastSendExec;
-=======
+import com.hazelcast.internal.serialization.InternalSerializationService;
+import com.hazelcast.internal.util.collection.PartitionIdSet;
+import com.hazelcast.map.impl.MapContainer;
 import com.hazelcast.sql.impl.NodeServiceProvider;
->>>>>>> dcf90c03
 import com.hazelcast.sql.impl.exec.io.InboundHandler;
 import com.hazelcast.sql.impl.exec.io.Inbox;
 import com.hazelcast.sql.impl.exec.io.OutboundHandler;
@@ -44,20 +44,15 @@
 import com.hazelcast.sql.impl.exec.join.NestedLoopJoinExec;
 import com.hazelcast.sql.impl.exec.root.RootExec;
 import com.hazelcast.sql.impl.exec.scan.MapScanExec;
-<<<<<<< HEAD
+import com.hazelcast.sql.impl.exec.scan.MapScanExec;
 import com.hazelcast.sql.impl.exec.scan.ReplicatedMapScanExec;
-=======
->>>>>>> dcf90c03
 import com.hazelcast.sql.impl.operation.QueryExecuteOperation;
 import com.hazelcast.sql.impl.operation.QueryExecuteOperationFragment;
 import com.hazelcast.sql.impl.operation.QueryExecuteOperationFragmentMapping;
 import com.hazelcast.sql.impl.operation.QueryOperationHandler;
-<<<<<<< HEAD
+import com.hazelcast.sql.impl.plan.node.MapScanPlanNode;
 import com.hazelcast.sql.impl.plan.node.AggregatePlanNode;
 import com.hazelcast.sql.impl.plan.node.FetchPlanNode;
-=======
-import com.hazelcast.sql.impl.plan.node.MapScanPlanNode;
->>>>>>> dcf90c03
 import com.hazelcast.sql.impl.plan.node.FilterPlanNode;
 import com.hazelcast.sql.impl.plan.node.MapIndexScanPlanNode;
 import com.hazelcast.sql.impl.plan.node.MapScanPlanNode;
@@ -309,6 +304,28 @@
     }
 
     @Override
+    public void onProjectNode(ProjectPlanNode node) {
+        Exec res = new ProjectExec(
+            node.getId(),
+            pop(),
+            node.getProjects()
+        );
+
+        push(res);
+    }
+
+    @Override
+    public void onFilterNode(FilterPlanNode node) {
+        Exec res = new FilterExec(
+            node.getId(),
+            pop(),
+            node.getFilter()
+        );
+
+        push(res);
+    }
+
+    @Override
     public void onMapScanNode(MapScanPlanNode node) {
         Exec res;
 
@@ -410,29 +427,6 @@
     }
 
     @Override
-    public void onProjectNode(ProjectPlanNode node) {
-        Exec res = new ProjectExec(
-            node.getId(),
-            pop(),
-            node.getProjects()
-        );
-
-        push(res);
-    }
-
-    @Override
-    public void onFilterNode(FilterPlanNode node) {
-        Exec res = new FilterExec(
-            node.getId(),
-            pop(),
-            node.getFilter()
-        );
-
-        push(res);
-    }
-
-    @Override
-<<<<<<< HEAD
     public void onAggregateNode(AggregatePlanNode node) {
         Exec res = new AggregateExec(
             node.getId(),
@@ -493,50 +487,23 @@
     public void onReplicatedToPartitionedNode(ReplicatedToPartitionedPlanNode node) {
         Exec upstream = pop();
 
-=======
-    public void onMapScanNode(MapScanPlanNode node) {
->>>>>>> dcf90c03
         Exec res;
 
         if (localParts.isEmpty()) {
             res = new EmptyExec(node.getId());
         } else {
-<<<<<<< HEAD
             res = new ReplicatedToPartitionedExec(
                 node.getId(),
                 upstream,
                 node.getPartitioner(),
                 localParts
             );
-=======
-            String mapName = node.getMapName();
-
-            MapContainer map = nodeServiceProvider.getMap(mapName);
-
-            if (map == null) {
-                res = new EmptyExec(node.getId());
-            } else {
-                res = new MapScanExec(
-                    node.getId(),
-                    map,
-                    localParts,
-                    node.getKeyDescriptor(),
-                    node.getValueDescriptor(),
-                    node.getFieldNames(),
-                    node.getFieldTypes(),
-                    node.getProjects(),
-                    node.getFilter(),
-                    serializationService
-                );
-            }
->>>>>>> dcf90c03
-        }
-
-        push(res);
-    }
-
-    @Override
-<<<<<<< HEAD
+        }
+
+        push(res);
+    }
+
+    @Override
     public void onFetchNode(FetchPlanNode node) {
         Exec upstream = pop();
 
@@ -551,8 +518,6 @@
     }
 
     @Override
-=======
->>>>>>> dcf90c03
     public void onOtherNode(PlanNode node) {
         if (node instanceof CreateExecPlanNodeVisitorCallback) {
             ((CreateExecPlanNodeVisitorCallback) node).onVisit(this);
