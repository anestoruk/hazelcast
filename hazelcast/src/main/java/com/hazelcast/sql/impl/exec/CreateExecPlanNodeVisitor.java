--- conflicted
+++ resolved
@@ -19,12 +19,9 @@
 import com.hazelcast.internal.util.collection.PartitionIdSet;
 import com.hazelcast.map.impl.proxy.MapProxyImpl;
 import com.hazelcast.replicatedmap.impl.ReplicatedMapProxy;
-<<<<<<< HEAD
 import com.hazelcast.spi.impl.NodeEngine;
 import com.hazelcast.sql.impl.compiler.CompiledFragment;
-=======
 import com.hazelcast.sql.impl.NodeServiceProvider;
->>>>>>> 311ec984
 import com.hazelcast.sql.impl.exec.agg.AggregateExec;
 import com.hazelcast.sql.impl.exec.fetch.FetchExec;
 import com.hazelcast.sql.impl.exec.index.MapIndexScanExec;
@@ -314,19 +311,11 @@
         } else {
             String mapName = node.getMapName();
 
-<<<<<<< HEAD
-            MapProxyImpl<?, ?> map = (MapProxyImpl<?, ?>) nodeEngine.getHazelcastInstance().getMap(mapName);
-=======
             MapProxyImpl<?, ?> map = nodeServiceProvider.getMap(mapName);
->>>>>>> 311ec984
 
             res = new MapScanExec(
                 node.getId(),
                 map,
-<<<<<<< HEAD
-=======
-                serializationService,
->>>>>>> 311ec984
                 localParts,
                 node.getKeyDescriptor(),
                 node.getValueDescriptor(),
@@ -354,10 +343,6 @@
             res = new MapIndexScanExec(
                 node.getId(),
                 map,
-<<<<<<< HEAD
-=======
-                serializationService,
->>>>>>> 311ec984
                 localParts,
                 node.getKeyDescriptor(),
                 node.getValueDescriptor(),
@@ -382,12 +367,8 @@
         Exec res = new ReplicatedMapScanExec(
             node.getId(),
             map,
-<<<<<<< HEAD
             node.getKeyDescriptor(),
             node.getValueDescriptor(),
-=======
-            serializationService,
->>>>>>> 311ec984
             node.getFieldNames(),
             node.getFieldTypes(),
             node.getProjects(),
