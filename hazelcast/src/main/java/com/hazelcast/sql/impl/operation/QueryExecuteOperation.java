--- conflicted
+++ resolved
@@ -49,11 +49,7 @@
     /** Inbound edge mapping (from edge ID to owning fragment position). */
     private Map<Integer, Integer> inboundEdgeMap;
 
-<<<<<<< HEAD
-    /** Map from edge ID to initial emory assigned to senders. */
-=======
-    /** Map from edge ID to initial credits assigned to senders. */
->>>>>>> 253b515b
+    /** Map from edge ID to initial memory assigned to senders. */
     private Map<Integer, Long> edgeInitialMemoryMap;
 
     private List<Object> arguments;
