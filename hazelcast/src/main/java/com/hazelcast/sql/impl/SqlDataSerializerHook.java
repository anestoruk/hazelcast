/*
 * Copyright (c) 2008-2020, Hazelcast, Inc. All Rights Reserved.
 *
 * Licensed under the Apache License, Version 2.0 (the "License");
 * you may not use this file except in compliance with the License.
 * You may obtain a copy of the License at
 *
 * http://www.apache.org/licenses/LICENSE-2.0
 *
 * Unless required by applicable law or agreed to in writing, software
 * distributed under the License is distributed on an "AS IS" BASIS,
 * WITHOUT WARRANTIES OR CONDITIONS OF ANY KIND, either express or implied.
 * See the License for the specific language governing permissions and
 * limitations under the License.
 */

package com.hazelcast.sql.impl;

import com.hazelcast.internal.serialization.DataSerializerHook;
import com.hazelcast.internal.serialization.impl.ArrayDataSerializableFactory;
import com.hazelcast.internal.serialization.impl.FactoryIdHelper;
import com.hazelcast.internal.util.ConstructorFunction;
import com.hazelcast.nio.serialization.DataSerializableFactory;
import com.hazelcast.nio.serialization.IdentifiedDataSerializable;
import com.hazelcast.sql.impl.exec.scan.index.IndexEqualsFilter;
import com.hazelcast.sql.impl.exec.scan.index.IndexFilterValue;
import com.hazelcast.sql.impl.exec.scan.index.IndexInFilter;
import com.hazelcast.sql.impl.exec.scan.index.IndexRangeFilter;
import com.hazelcast.sql.impl.expression.CastExpression;
import com.hazelcast.sql.impl.expression.ColumnExpression;
import com.hazelcast.sql.impl.expression.ConstantExpression;
import com.hazelcast.sql.impl.expression.ParameterExpression;
import com.hazelcast.sql.impl.expression.math.AbsFunction;
import com.hazelcast.sql.impl.expression.math.DivideFunction;
import com.hazelcast.sql.impl.expression.math.DoubleFunction;
import com.hazelcast.sql.impl.expression.math.FloorCeilFunction;
import com.hazelcast.sql.impl.expression.math.MinusFunction;
import com.hazelcast.sql.impl.expression.math.MultiplyFunction;
import com.hazelcast.sql.impl.expression.math.PlusFunction;
import com.hazelcast.sql.impl.expression.math.RandFunction;
import com.hazelcast.sql.impl.expression.math.RoundTruncateFunction;
import com.hazelcast.sql.impl.expression.math.SignFunction;
import com.hazelcast.sql.impl.expression.math.UnaryMinusFunction;
import com.hazelcast.sql.impl.expression.predicate.AndPredicate;
import com.hazelcast.sql.impl.expression.predicate.CaseExpression;
import com.hazelcast.sql.impl.expression.predicate.ComparisonPredicate;
import com.hazelcast.sql.impl.expression.predicate.IsFalsePredicate;
import com.hazelcast.sql.impl.expression.predicate.IsNotFalsePredicate;
import com.hazelcast.sql.impl.expression.predicate.IsNotNullPredicate;
import com.hazelcast.sql.impl.expression.predicate.IsNotTruePredicate;
import com.hazelcast.sql.impl.expression.predicate.IsNullPredicate;
import com.hazelcast.sql.impl.expression.predicate.IsTruePredicate;
import com.hazelcast.sql.impl.expression.predicate.NotPredicate;
import com.hazelcast.sql.impl.expression.predicate.OrPredicate;
import com.hazelcast.sql.impl.expression.string.AsciiFunction;
import com.hazelcast.sql.impl.expression.string.CharLengthFunction;
import com.hazelcast.sql.impl.expression.string.ConcatFunction;
import com.hazelcast.sql.impl.expression.string.InitcapFunction;
import com.hazelcast.sql.impl.expression.string.LikeFunction;
import com.hazelcast.sql.impl.expression.string.LowerFunction;
import com.hazelcast.sql.impl.expression.string.SubstringFunction;
import com.hazelcast.sql.impl.expression.string.UpperFunction;
import com.hazelcast.sql.impl.extract.GenericQueryTargetDescriptor;
import com.hazelcast.sql.impl.extract.QueryPath;
import com.hazelcast.sql.impl.operation.QueryBatchExchangeOperation;
import com.hazelcast.sql.impl.operation.QueryCancelOperation;
import com.hazelcast.sql.impl.operation.QueryCheckOperation;
import com.hazelcast.sql.impl.operation.QueryCheckResponseOperation;
import com.hazelcast.sql.impl.operation.QueryExecuteOperation;
import com.hazelcast.sql.impl.operation.QueryExecuteOperationFragment;
import com.hazelcast.sql.impl.operation.QueryFlowControlExchangeOperation;
import com.hazelcast.sql.impl.plan.node.EmptyPlanNode;
import com.hazelcast.sql.impl.plan.node.FilterPlanNode;
import com.hazelcast.sql.impl.plan.node.MapIndexScanPlanNode;
import com.hazelcast.sql.impl.plan.node.MapScanPlanNode;
import com.hazelcast.sql.impl.plan.node.ProjectPlanNode;
import com.hazelcast.sql.impl.plan.node.RootPlanNode;
import com.hazelcast.sql.impl.plan.node.io.ReceivePlanNode;
import com.hazelcast.sql.impl.plan.node.io.RootSendPlanNode;
import com.hazelcast.sql.impl.row.EmptyRow;
import com.hazelcast.sql.impl.row.EmptyRowBatch;
import com.hazelcast.sql.impl.row.HeapRow;
import com.hazelcast.sql.impl.row.JoinRow;
import com.hazelcast.sql.impl.row.ListRowBatch;
import com.hazelcast.sql.impl.type.QueryDataType;

import static com.hazelcast.internal.serialization.impl.FactoryIdHelper.SQL_DS_FACTORY;
import static com.hazelcast.internal.serialization.impl.FactoryIdHelper.SQL_DS_FACTORY_ID;

/**
 * Serialization hook for SQL classes.
 */
public class SqlDataSerializerHook implements DataSerializerHook {

    public static final int F_ID = FactoryIdHelper.getFactoryId(SQL_DS_FACTORY, SQL_DS_FACTORY_ID);

    public static final int QUERY_DATA_TYPE = 0;

    public static final int QUERY_ID = 1;

    public static final int ROW_HEAP = 2;
    public static final int ROW_JOIN = 3;
    public static final int ROW_EMPTY = 4;
    public static final int ROW_BATCH_LIST = 5;
    public static final int ROW_BATCH_EMPTY = 6;

    public static final int OPERATION_EXECUTE = 7;
    public static final int OPERATION_EXECUTE_FRAGMENT = 8;
    public static final int OPERATION_BATCH = 9;
    public static final int OPERATION_FLOW_CONTROL = 10;
    public static final int OPERATION_CANCEL = 11;
    public static final int OPERATION_CHECK = 12;
    public static final int OPERATION_CHECK_RESPONSE = 13;

    public static final int NODE_ROOT = 14;
    public static final int NODE_ROOT_SEND = 15;
    public static final int NODE_RECEIVE = 16;
    public static final int NODE_PROJECT = 17;
    public static final int NODE_FILTER = 18;
    public static final int NODE_MAP_SCAN = 19;

    public static final int EXPRESSION_COLUMN = 20;
    public static final int EXPRESSION_IS_NULL = 21;

    public static final int TARGET_DESCRIPTOR_GENERIC = 22;

    public static final int QUERY_PATH = 23;

    public static final int EXPRESSION_CONSTANT = 24;
    public static final int EXPRESSION_PARAMETER = 25;
    public static final int EXPRESSION_CAST = 26;
    public static final int EXPRESSION_DIVIDE = 27;
    public static final int EXPRESSION_MINUS = 28;
    public static final int EXPRESSION_MULTIPLY = 29;
    public static final int EXPRESSION_PLUS = 30;
    public static final int EXPRESSION_UNARY_MINUS = 31;
    public static final int EXPRESSION_AND = 32;
    public static final int EXPRESSION_OR = 33;
    public static final int EXPRESSION_NOT = 34;
    public static final int EXPRESSION_COMPARISON = 35;
    public static final int EXPRESSION_IS_TRUE = 36;
    public static final int EXPRESSION_IS_NOT_TRUE = 37;
    public static final int EXPRESSION_IS_FALSE = 38;
    public static final int EXPRESSION_IS_NOT_FALSE = 39;
    public static final int EXPRESSION_IS_NOT_NULL = 40;

    public static final int EXPRESSION_ABS = 41;
    public static final int EXPRESSION_SIGN = 42;
    public static final int EXPRESSION_RAND = 43;
    public static final int EXPRESSION_DOUBLE = 44;
    public static final int EXPRESSION_FLOOR_CEIL = 45;
    public static final int EXPRESSION_ROUND_TRUNCATE = 46;

    public static final int NODE_EMPTY = 47;

    public static final int INDEX_FILTER_VALUE = 48;
    public static final int INDEX_FILTER_EQUALS = 49;
    public static final int INDEX_FILTER_RANGE = 50;
    public static final int INDEX_FILTER_IN = 51;

<<<<<<< HEAD
=======
    public static final int NODE_MAP_INDEX_SCAN = 52;

>>>>>>> 26acba44
    public static final int EXPRESSION_ASCII = 53;
    public static final int EXPRESSION_CHAR_LENGTH = 54;
    public static final int EXPRESSION_INITCAP = 55;
    public static final int EXPRESSION_LOWER = 56;
    public static final int EXPRESSION_UPPER = 57;
    public static final int EXPRESSION_CONCAT = 58;
    public static final int EXPRESSION_LIKE = 59;
    public static final int EXPRESSION_SUBSTRING = 60;

    public static final int EXPRESSION_CASE = 61;

    public static final int LEN = EXPRESSION_CASE + 1;

    @Override
    public int getFactoryId() {
        return F_ID;
    }

    @SuppressWarnings("unchecked")
    @Override
    public DataSerializableFactory createFactory() {
        ConstructorFunction<Integer, IdentifiedDataSerializable>[] constructors = new ConstructorFunction[LEN];

        constructors[QUERY_DATA_TYPE] = arg -> new QueryDataType();

        constructors[QUERY_ID] = arg -> new QueryId();

        constructors[ROW_HEAP] = arg -> new HeapRow();
        constructors[ROW_JOIN] = arg -> new JoinRow();
        constructors[ROW_EMPTY] = arg -> EmptyRow.INSTANCE;
        constructors[ROW_BATCH_LIST] = arg -> new ListRowBatch();
        constructors[ROW_BATCH_EMPTY] = arg -> EmptyRowBatch.INSTANCE;

        constructors[OPERATION_EXECUTE] = arg -> new QueryExecuteOperation();
        constructors[OPERATION_EXECUTE_FRAGMENT] = arg -> new QueryExecuteOperationFragment();
        constructors[OPERATION_BATCH] = arg -> new QueryBatchExchangeOperation();
        constructors[OPERATION_FLOW_CONTROL] = arg -> new QueryFlowControlExchangeOperation();
        constructors[OPERATION_CANCEL] = arg -> new QueryCancelOperation();
        constructors[OPERATION_CHECK] = arg -> new QueryCheckOperation();
        constructors[OPERATION_CHECK_RESPONSE] = arg -> new QueryCheckResponseOperation();

        constructors[NODE_ROOT] = arg -> new RootPlanNode();
        constructors[NODE_ROOT_SEND] = arg -> new RootSendPlanNode();
        constructors[NODE_RECEIVE] = arg -> new ReceivePlanNode();
        constructors[NODE_PROJECT] = arg -> new ProjectPlanNode();
        constructors[NODE_FILTER] = arg -> new FilterPlanNode();
        constructors[NODE_MAP_SCAN] = arg -> new MapScanPlanNode();

        constructors[EXPRESSION_COLUMN] = arg -> new ColumnExpression<>();
        constructors[EXPRESSION_IS_NULL] = arg -> new IsNullPredicate();

        constructors[TARGET_DESCRIPTOR_GENERIC] = arg -> GenericQueryTargetDescriptor.DEFAULT;

        constructors[QUERY_PATH] = arg -> new QueryPath();

        constructors[EXPRESSION_CONSTANT] = arg -> new ConstantExpression<>();
        constructors[EXPRESSION_PARAMETER] = arg -> new ParameterExpression<>();
        constructors[EXPRESSION_CAST] = arg -> new CastExpression<>();
        constructors[EXPRESSION_DIVIDE] = arg -> new DivideFunction<>();
        constructors[EXPRESSION_MINUS] = arg -> new MinusFunction<>();
        constructors[EXPRESSION_MULTIPLY] = arg -> new MultiplyFunction<>();
        constructors[EXPRESSION_PLUS] = arg -> new PlusFunction<>();
        constructors[EXPRESSION_UNARY_MINUS] = arg -> new UnaryMinusFunction<>();
        constructors[EXPRESSION_AND] = arg -> new AndPredicate();
        constructors[EXPRESSION_OR] = arg -> new OrPredicate();
        constructors[EXPRESSION_NOT] = arg -> new NotPredicate();
        constructors[EXPRESSION_COMPARISON] = arg -> new ComparisonPredicate();
        constructors[EXPRESSION_IS_TRUE] = arg -> new IsTruePredicate();
        constructors[EXPRESSION_IS_NOT_TRUE] = arg -> new IsNotTruePredicate();
        constructors[EXPRESSION_IS_FALSE] = arg -> new IsFalsePredicate();
        constructors[EXPRESSION_IS_NOT_FALSE] = arg -> new IsNotFalsePredicate();
        constructors[EXPRESSION_IS_NOT_NULL] = arg -> new IsNotNullPredicate();

        constructors[EXPRESSION_ABS] = arg -> new AbsFunction<>();
        constructors[EXPRESSION_SIGN] = arg -> new SignFunction<>();
        constructors[EXPRESSION_RAND] = arg -> new RandFunction();
        constructors[EXPRESSION_DOUBLE] = arg -> new DoubleFunction();
        constructors[EXPRESSION_FLOOR_CEIL] = arg -> new FloorCeilFunction<>();
        constructors[EXPRESSION_ROUND_TRUNCATE] = arg -> new RoundTruncateFunction<>();

        constructors[NODE_EMPTY] = arg -> new EmptyPlanNode();

        constructors[INDEX_FILTER_VALUE] = arg -> new IndexFilterValue();
        constructors[INDEX_FILTER_EQUALS] = arg -> new IndexEqualsFilter();
        constructors[INDEX_FILTER_RANGE] = arg -> new IndexRangeFilter();
        constructors[INDEX_FILTER_IN] = arg -> new IndexInFilter();

<<<<<<< HEAD
=======
        constructors[NODE_MAP_INDEX_SCAN] = arg -> new MapIndexScanPlanNode();

>>>>>>> 26acba44
        constructors[EXPRESSION_ASCII] = arg -> new AsciiFunction();
        constructors[EXPRESSION_CHAR_LENGTH] = arg -> new CharLengthFunction();
        constructors[EXPRESSION_INITCAP] = arg -> new InitcapFunction();
        constructors[EXPRESSION_LOWER] = arg -> new LowerFunction();
        constructors[EXPRESSION_UPPER] = arg -> new UpperFunction();
        constructors[EXPRESSION_CONCAT] = arg -> new ConcatFunction();
        constructors[EXPRESSION_LIKE] = arg -> new LikeFunction();
        constructors[EXPRESSION_SUBSTRING] = arg -> new SubstringFunction();

        constructors[EXPRESSION_CASE] = arg -> new CaseExpression<>();

        return new ArrayDataSerializableFactory(constructors);
    }
}<|MERGE_RESOLUTION|>--- conflicted
+++ resolved
@@ -158,11 +158,8 @@
     public static final int INDEX_FILTER_RANGE = 50;
     public static final int INDEX_FILTER_IN = 51;
 
-<<<<<<< HEAD
-=======
     public static final int NODE_MAP_INDEX_SCAN = 52;
 
->>>>>>> 26acba44
     public static final int EXPRESSION_ASCII = 53;
     public static final int EXPRESSION_CHAR_LENGTH = 54;
     public static final int EXPRESSION_INITCAP = 55;
@@ -250,11 +247,8 @@
         constructors[INDEX_FILTER_RANGE] = arg -> new IndexRangeFilter();
         constructors[INDEX_FILTER_IN] = arg -> new IndexInFilter();
 
-<<<<<<< HEAD
-=======
         constructors[NODE_MAP_INDEX_SCAN] = arg -> new MapIndexScanPlanNode();
 
->>>>>>> 26acba44
         constructors[EXPRESSION_ASCII] = arg -> new AsciiFunction();
         constructors[EXPRESSION_CHAR_LENGTH] = arg -> new CharLengthFunction();
         constructors[EXPRESSION_INITCAP] = arg -> new InitcapFunction();
