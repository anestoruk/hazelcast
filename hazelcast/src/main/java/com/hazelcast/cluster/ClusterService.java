--- conflicted
+++ resolved
@@ -1,4 +1,3 @@
-<<<<<<< HEAD
 ///*
 // * Copyright (c) 2008-2012, Hazel Bilisim Ltd. All Rights Reserved.
 // *
@@ -310,334 +309,4 @@
 //            lastPeriodicCheck = now;
 //        }
 //    }
-//}
-=======
-/*
- * Copyright (c) 2008-2012, Hazel Bilisim Ltd. All Rights Reserved.
- *
- * Licensed under the Apache License, Version 2.0 (the "License");
- * you may not use this file except in compliance with the License.
- * You may obtain a copy of the License at
- *
- * http://www.apache.org/licenses/LICENSE-2.0
- *
- * Unless required by applicable law or agreed to in writing, software
- * distributed under the License is distributed on an "AS IS" BASIS,
- * WITHOUT WARRANTIES OR CONDITIONS OF ANY KIND, either express or implied.
- * See the License for the specific language governing permissions and
- * limitations under the License.
- */
-
-package com.hazelcast.cluster;
-
-import com.hazelcast.impl.*;
-import com.hazelcast.impl.base.PacketProcessor;
-import com.hazelcast.impl.base.SystemLogService;
-import com.hazelcast.logging.ILogger;
-import com.hazelcast.nio.Packet;
-import com.hazelcast.util.Clock;
-import com.hazelcast.util.ThreadWatcher;
-
-import java.util.Queue;
-import java.util.concurrent.ConcurrentLinkedQueue;
-import java.util.concurrent.CountDownLatch;
-import java.util.concurrent.TimeUnit;
-import java.util.concurrent.locks.LockSupport;
-import java.util.logging.Level;
-
-import static com.hazelcast.impl.base.SystemLogService.Level.INFO;
-
-public final class ClusterService implements Runnable, Constants {
-
-    private static final int PACKET_BULK_SIZE = 64;
-
-    private static final int PROCESSABLE_BULK_SIZE = 64;
-
-    private final ILogger logger;
-
-    private final long PERIODIC_CHECK_INTERVAL_MILLIS = TimeUnit.SECONDS.toMillis(1);
-
-    private final long MAX_IDLE_MILLIS;
-
-    private final boolean RESTART_ON_MAX_IDLE;
-
-    private final Queue<Packet> packetQueue = new ConcurrentLinkedQueue<Packet>();
-
-    private final Queue<Processable> processableQueue = new ConcurrentLinkedQueue<Processable>();
-
-    private final PacketProcessor[] packetProcessors = new PacketProcessor[ClusterOperation.LENGTH];
-
-    private final Runnable[] periodicRunnables = new Runnable[5];
-
-    private final Node node;
-
-    private long lastPeriodicCheck = 0;
-
-    private long lastCheck = 0;
-
-    private volatile boolean running = true;
-
-    private final ThreadWatcher threadWatcher = new ThreadWatcher();
-
-    private final Thread serviceThread;
-
-    public ClusterService(Node node) {
-        this.node = node;
-        this.logger = node.getLogger(ClusterService.class.getName());
-        MAX_IDLE_MILLIS = node.groupProperties.MAX_NO_HEARTBEAT_SECONDS.getInteger() * 1000L;
-        RESTART_ON_MAX_IDLE = node.groupProperties.RESTART_ON_MAX_IDLE.getBoolean();
-        serviceThread = new Thread(node.threadGroup, this, node.getThreadNamePrefix("ServiceThread"));
-    }
-
-    public Thread getServiceThread() {
-        return serviceThread;
-    }
-
-    public void registerPeriodicRunnable(Runnable runnable) {
-        int len = periodicRunnables.length;
-        for (int i = 0; i < len; i++) {
-            if (periodicRunnables[i] == null) {
-                periodicRunnables[i] = runnable;
-                return;
-            }
-        }
-        throw new RuntimeException("Not enough space for a runnable " + runnable);
-    }
-
-    public void registerPacketProcessor(ClusterOperation operation, PacketProcessor packetProcessor) {
-        PacketProcessor processor = packetProcessors[operation.getValue()];
-        if (processor != null) {
-            logger.log(Level.SEVERE, operation + " is registered already with " + processor);
-        }
-        packetProcessors[operation.getValue()] = packetProcessor;
-    }
-
-    public PacketProcessor getPacketProcessor(ClusterOperation operation) {
-        PacketProcessor packetProcessor = packetProcessors[operation.getValue()];
-        if (packetProcessor == null) {
-            logger.log(Level.SEVERE, operation + " has no registered processor!");
-        }
-        return packetProcessor;
-    }
-
-    public void enqueuePacket(Packet packet) {
-        if (packet.callId != -1) {
-            SystemLogService css = node.getSystemLogService();
-            packet.callState = css.getOrCreateCallState(packet.callId, packet.lockAddress, packet.threadId);
-            if (css.shouldLog(INFO)) {
-                css.info(packet, "Enqueue Packet ", packet.operation);
-            }
-        }
-        packetQueue.offer(packet);
-        unpark();
-    }
-
-    public boolean enqueueAndWait(final Processable processable, final int seconds) {
-        try {
-            final CountDownLatch l = new CountDownLatch(1);
-            enqueueAndReturn(new Processable() {
-                public void process() {
-                    processable.process();
-                    l.countDown();
-                }
-            });
-            node.checkNodeState();
-            return l.await(seconds, TimeUnit.SECONDS);
-        } catch (InterruptedException ignored) {
-        }
-        return false;
-    }
-
-    public void enqueueAndWait(final Processable processable) {
-        try {
-            final CountDownLatch l = new CountDownLatch(1);
-            enqueueAndReturn(new Processable() {
-                public void process() {
-                    processable.process();
-                    l.countDown();
-                }
-            });
-            node.checkNodeState();
-            l.await();
-        } catch (InterruptedException ignored) {
-        }
-    }
-
-    public void enqueueAndReturn(Processable processable) {
-        processableQueue.offer(processable);
-        unpark();
-    }
-
-    private void unpark() {
-        LockSupport.unpark(serviceThread);
-    }
-
-    private void processPacket(Packet packet) {
-        if (!running) return;
-        final MemberImpl memberFrom = node.clusterManager.getMember(packet.conn.getEndPoint());
-        if (memberFrom != null) {
-            memberFrom.didRead();
-        }
-        if (packet.operation.getValue() < 0 || packet.operation.getValue() > ClusterOperation.LENGTH) {
-            String msg = "Unknown operation " + packet.operation;
-            logger.log(Level.SEVERE, msg);
-            throw new RuntimeException(msg);
-        }
-        PacketProcessor packetProcessor = packetProcessors[packet.operation.getValue()];
-        if (packetProcessor == null) {
-            String msg = "No Packet processor found for operation : " + packet.operation + " from " + packet.conn;
-            logger.log(Level.SEVERE, msg);
-            throw new RuntimeException(msg);
-        }
-        SystemLogService css = node.getSystemLogService();
-        if (css.shouldLog(INFO)) {
-            css.logObject(packet, INFO, "Processing packet");
-            css.logObject(packet, INFO, packetProcessor.getClass());
-        }
-        packetProcessor.process(packet);
-    }
-
-    private void processProcessable(Processable processable) {
-        if (!running) return;
-        processable.process();
-    }
-
-    public void run() {
-        ThreadContext.get().setCurrentFactory(node.factory);
-        boolean readPackets = false;
-        boolean readProcessables = false;
-        while (running) {
-            try {
-                threadWatcher.incrementRunCount();
-                readPackets = (dequeuePackets() != 0);
-                readProcessables = (dequeueProcessables() != 0);
-                if (!readPackets && !readProcessables) {
-                    try {
-                        long startWait = System.nanoTime();
-                        LockSupport.parkNanos(TimeUnit.MILLISECONDS.toNanos(1));
-                        long now = System.nanoTime();
-                        threadWatcher.addWait((now - startWait), now);
-                        checkPeriodics();
-                    } catch (Exception e) {
-                        node.handleInterruptedException(Thread.currentThread(), e);
-                    }
-                }
-            } catch (OutOfMemoryError e) {
-                OutOfMemoryErrorDispatcher.onOutOfMemory(e);
-            } catch (Throwable e) {
-                logger.log(Level.SEVERE, e.getMessage(), e);
-            }
-        }
-        packetQueue.clear();
-        processableQueue.clear();
-    }
-
-    private void publishUtilization() {
-        node.getCpuUtilization().serviceThread = threadWatcher.publish(running);
-    }
-
-    private int dequeuePackets() throws Throwable {
-        Packet packet = null;
-        try {
-            for (int i = 0; i < PACKET_BULK_SIZE; i++) {
-                checkPeriodics();
-                packet = packetQueue.poll();
-                if (packet == null) {
-                    return i;
-                }
-                processPacket(packet);
-            }
-        } catch (OutOfMemoryError e) {
-            throw e;
-        } catch (Throwable e) {
-            logger.log(Level.SEVERE, "error processing messages  packet=" + packet, e);
-            throw e;
-        }
-        return PACKET_BULK_SIZE;
-    }
-
-    private int dequeueProcessables() throws Throwable {
-        Processable processable = null;
-        try {
-            for (int i = 0; i < PROCESSABLE_BULK_SIZE; i++) {
-                checkPeriodics();
-                processable = processableQueue.poll();
-                if (processable == null) {
-                    return i;
-                }
-                processProcessable(processable);
-            }
-        } catch (OutOfMemoryError e) {
-            throw e;
-        } catch (Throwable e) {
-            logger.log(Level.SEVERE, "error processing messages  processable=" + processable, e);
-            throw e;
-        }
-        return PACKET_BULK_SIZE;
-    }
-
-    public void start() {
-        lastPeriodicCheck = Clock.currentTimeMillis();
-        lastCheck = Clock.currentTimeMillis();
-        running = true;
-    }
-
-    final CountDownLatch stopLatch = new CountDownLatch(1);
-    final Processable stopProcessable = new Processable() {
-        public void process() {
-            node.cleanupServiceThread();
-            running = false;
-            stopLatch.countDown();
-        }
-    };
-
-    public void stop() {
-        packetQueue.clear();
-        processableQueue.clear();
-        try {
-            processableQueue.offer(stopProcessable);
-            stopLatch.await(3, TimeUnit.SECONDS);
-        } catch (InterruptedException ignored) {
-        }
-    }
-
-    @Override
-    public String toString() {
-        return "ClusterService packetQueueSize=" + packetQueue.size()
-                + "unknownQueueSize=" + processableQueue.size() + " isMaster= " + node.isMaster()
-                + " isMaster= " + node.getMasterAddress();
-    }
-
-    private void checkPeriodics() {
-        final long now = Clock.currentTimeMillis();
-        if (RESTART_ON_MAX_IDLE && (now - lastCheck) > MAX_IDLE_MILLIS) {
-            if (logger.isLoggable(Level.INFO)) {
-                final StringBuilder sb = new StringBuilder("Hazelcast ServiceThread is blocked for ");
-                sb.append((now - lastCheck));
-                sb.append(" ms. Restarting Hazelcast!");
-                sb.append("\n\tnow:").append(now);
-                sb.append("\n\tlastCheck:").append(lastCheck);
-                sb.append("\n\tmaxIdleMillis:").append(MAX_IDLE_MILLIS);
-                sb.append("\n\tRESTART_ON_MAX_IDLE:").append(RESTART_ON_MAX_IDLE);
-                sb.append("\n");
-                logger.log(Level.INFO, sb.toString());
-            }
-            new Thread(new Runnable() {
-                public void run() {
-                    node.factory.restart();
-                }
-            }, "hz.RestartThread").start();
-        }
-        lastCheck = now;
-        if ((now - lastPeriodicCheck) > PERIODIC_CHECK_INTERVAL_MILLIS) {
-            publishUtilization();
-            for (Runnable runnable : periodicRunnables) {
-                if (runnable != null) {
-                    runnable.run();
-                }
-            }
-            lastPeriodicCheck = now;
-        }
-    }
-}
->>>>>>> ca33cf86
+//}