/*
 * Copyright (c) 2008-2013, Hazelcast, Inc. All Rights Reserved.
 *
 * Licensed under the Apache License, Version 2.0 (the "License");
 * you may not use this file except in compliance with the License.
 * You may obtain a copy of the License at
 *
 * http://www.apache.org/licenses/LICENSE-2.0
 *
 * Unless required by applicable law or agreed to in writing, software
 * distributed under the License is distributed on an "AS IS" BASIS,
 * WITHOUT WARRANTIES OR CONDITIONS OF ANY KIND, either express or implied.
 * See the License for the specific language governing permissions and
 * limitations under the License.
 */

package com.hazelcast.collection;

import com.hazelcast.collection.list.ObjectListProxy;
import com.hazelcast.collection.multimap.ObjectMultiMapProxy;
import com.hazelcast.collection.set.ObjectSetProxy;
import com.hazelcast.core.*;
import com.hazelcast.map.LockInfo;
import com.hazelcast.nio.serialization.Data;
import com.hazelcast.nio.serialization.SerializationService;
import com.hazelcast.partition.MigrationEndpoint;
import com.hazelcast.partition.MigrationType;
import com.hazelcast.spi.*;

import java.util.*;
import java.util.concurrent.ConcurrentHashMap;
import java.util.concurrent.ConcurrentMap;

/**
 * @ali 1/1/13
 */
public class CollectionService implements ManagedService, RemoteService, EventPublishingService<CollectionEvent, EventListener>, MigrationAwareService {

<<<<<<< HEAD
    public static final String COLLECTION_SERVICE_NAME = "hz:impl:collectionService";

    private final NodeEngine nodeEngine;

    private final ConcurrentMap<ListenerKey, String> eventRegistrations = new ConcurrentHashMap<ListenerKey, String>();
=======
    public static final String SERVICE_NAME = "hz:impl:collectionService";
>>>>>>> b4ed1c3e

    private final NodeEngine nodeEngine;
    private final CollectionPartitionContainer[] partitionContainers;
    private final ConcurrentMap<ListenerKey, String> eventRegistrations = new ConcurrentHashMap<ListenerKey, String>();

    public CollectionService(NodeEngine nodeEngine) {
        this.nodeEngine = nodeEngine;
        int partitionCount = nodeEngine.getPartitionService().getPartitionCount();
        partitionContainers = new CollectionPartitionContainer[partitionCount];
    }

    public void init(NodeEngine nodeEngine, Properties properties) {
<<<<<<< HEAD
        int partitionCount = nodeEngine.getPartitionCount();
=======
        int partitionCount = nodeEngine.getPartitionService().getPartitionCount();
>>>>>>> b4ed1c3e
        for (int i = 0; i < partitionCount; i++) {
            partitionContainers[i] = new CollectionPartitionContainer(this);
        }
    }

    public CollectionContainer getOrCreateCollectionContainer(int partitionId, CollectionProxyId proxyId) {
        return partitionContainers[partitionId].getOrCreateCollectionContainer(proxyId);
    }

    public CollectionPartitionContainer getPartitionContainer(int partitionId) {
        return partitionContainers[partitionId];
    }

<<<<<<< HEAD
    Collection createNew(CollectionProxyId proxyId) {
        CollectionProxy proxy = (CollectionProxy) nodeEngine.getProxyService().getDistributedObject(COLLECTION_SERVICE_NAME, proxyId);
=======
    Object createNew(CollectionProxyId proxyId) {
        CollectionProxy proxy = (CollectionProxy) nodeEngine.getProxyService().getDistributedObject(SERVICE_NAME, proxyId);
>>>>>>> b4ed1c3e
        return proxy.createNew();
    }

    public String getServiceName() {
        return SERVICE_NAME;
    }

    public DistributedObject createDistributedObject(Object objectId) {
        CollectionProxyId collectionProxyId = (CollectionProxyId) objectId;
        final String name = collectionProxyId.name;
        final CollectionProxyType type = collectionProxyId.type;
        switch (type) {
            case MULTI_MAP:
                return new ObjectMultiMapProxy(name, this, nodeEngine, collectionProxyId.type);
            case LIST:
                return new ObjectListProxy(name, this, nodeEngine, collectionProxyId.type);
            case SET:
                return new ObjectSetProxy(name, this, nodeEngine, collectionProxyId.type);
            case QUEUE:
                return null;
        }
        throw new IllegalArgumentException();
    }

    public DistributedObject createDistributedObjectForClient(Object objectId) {
        return createDistributedObject(objectId);
    }

    public void destroyDistributedObject(Object objectId) {
        CollectionProxyId collectionProxyId = (CollectionProxyId) objectId;
        for (CollectionPartitionContainer container : partitionContainers) {
            if (container != null) {
                container.destroyCollection(collectionProxyId);
            }
        }
    }

    public Set<Data> localKeySet(CollectionProxyId proxyId) {
        Set<Data> keySet = new HashSet<Data>();
        for (CollectionPartitionContainer partitionContainer : partitionContainers) {
            CollectionContainer container = partitionContainer.getOrCreateCollectionContainer(proxyId);
            keySet.addAll(container.keySet());
        }
        return keySet;
    }

    public SerializationService getSerializationService() {
        return nodeEngine.getSerializationService();
    }

    public NodeEngine getNodeEngine() {
        return nodeEngine;
    }

    public void addListener(String name, EventListener listener, Data key, boolean includeValue, boolean local) {
        ListenerKey listenerKey = new ListenerKey(name, key, listener);
        String id = eventRegistrations.putIfAbsent(listenerKey, "tempId");
        if (id != null) {
            return;
        }
        EventService eventService = nodeEngine.getEventService();
        EventRegistration registration = null;
        if (local) {
            registration = eventService.registerLocalListener(SERVICE_NAME, name, new CollectionEventFilter(includeValue, key), listener);
        } else {
            registration = eventService.registerListener(SERVICE_NAME, name, new CollectionEventFilter(includeValue, key), listener);
        }

        eventRegistrations.put(listenerKey, registration.getId());
    }

    public void removeListener(String name, EventListener listener, Data key) {
        ListenerKey listenerKey = new ListenerKey(name, key, listener);
        String id = eventRegistrations.remove(listenerKey);
        if (id != null) {
            EventService eventService = nodeEngine.getEventService();
            eventService.deregisterListener(SERVICE_NAME, name, id);
        }
    }

    public void dispatchEvent(CollectionEvent event, EventListener listener) {
        if (listener instanceof EntryListener) {
            EntryListener entryListener = (EntryListener) listener;
            EntryEvent entryEvent = new EntryEvent(event.getName(), nodeEngine.getClusterService().getMember(event.getCaller()),
                    event.getEventType().getType(), nodeEngine.toObject(event.getKey()), nodeEngine.toObject(event.getValue()));


            if (event.eventType.equals(EntryEventType.ADDED)) {
                entryListener.entryAdded(entryEvent);
            } else if (event.eventType.equals(EntryEventType.REMOVED)) {
                entryListener.entryRemoved(entryEvent);
            }
        } else if (listener instanceof ItemListener) {
            ItemListener itemListener = (ItemListener) listener;
            ItemEvent itemEvent = new ItemEvent(event.getName(), event.eventType.getType(), nodeEngine.toObject(event.getValue()),
                    nodeEngine.getClusterService().getMember(event.getCaller()));
            if (event.eventType.getType() == ItemEventType.ADDED.getType()) {
                itemListener.itemAdded(itemEvent);
            } else {
                itemListener.itemRemoved(itemEvent);
            }
        }
    }

    public void beforeMigration(MigrationServiceEvent migrationServiceEvent) {

    }

    public Operation prepareMigrationOperation(MigrationServiceEvent event) {
        if (event.getPartitionId() < 0 || event.getPartitionId() >= nodeEngine.getPartitionService().getPartitionCount()) {
            return null; // is it possible
        }
        int replicaIndex = event.getReplicaIndex();
        CollectionPartitionContainer partitionContainer = partitionContainers[event.getPartitionId()];
        Map<CollectionProxyId, Map[]> map = new HashMap<CollectionProxyId, Map[]>(partitionContainer.containerMap.size());
        for (Map.Entry<CollectionProxyId, CollectionContainer> entry : partitionContainer.containerMap.entrySet()) {
            CollectionProxyId proxyId = entry.getKey();
            CollectionContainer container = entry.getValue();
            if (container.config.getTotalBackupCount() < replicaIndex) {
                continue;
            }
            map.put(proxyId, new Map[]{container.collections, container.locks});
        }
        if (map.isEmpty()) {
            return null;
        }
        return new CollectionMigrationOperation(map);
    }

    public void insertMigratedData(int partitionId, Map<CollectionProxyId, Map[]> map) {
        for (Map.Entry<CollectionProxyId, Map[]> entry : map.entrySet()) {
            CollectionProxyId proxyId = entry.getKey();
            CollectionContainer container = getOrCreateCollectionContainer(partitionId, proxyId);
            Map<Data, Collection<CollectionRecord>> collections = entry.getValue()[0];
            container.collections.putAll(collections);
            Map<Data, LockInfo> locks = entry.getValue()[1];
            container.locks.putAll(locks);
        }
    }

    private void clearMigrationData(int partitionId, int copyBackReplicaIndex) {
        final CollectionPartitionContainer partitionContainer = partitionContainers[partitionId];
        if (copyBackReplicaIndex == -1) {
            partitionContainer.containerMap.clear();
            return;
        }
        for (CollectionContainer container : partitionContainer.containerMap.values()) {
            int totalBackupCount = container.config.getTotalBackupCount();
            if (totalBackupCount < copyBackReplicaIndex) {
                container.clear();
            }
        }
    }

    public void commitMigration(MigrationServiceEvent event) {
        if (event.getMigrationType() == MigrationType.MOVE) {
            System.err.println("move");
        }
        if (event.getMigrationEndpoint() == MigrationEndpoint.SOURCE) {
            if (event.getMigrationType() == MigrationType.MOVE) {
                clearMigrationData(event.getPartitionId(), -1);
            } else if (event.getMigrationType() == MigrationType.MOVE_COPY_BACK) {
                clearMigrationData(event.getPartitionId(), event.getCopyBackReplicaIndex());
            }
        }
    }

    public void rollbackMigration(MigrationServiceEvent event) {
        clearMigrationData(event.getPartitionId(), -1);
    }

    public int getMaxBackupCount() {
        int max = 0;
        for (CollectionPartitionContainer partitionContainer : partitionContainers) {
            int c = partitionContainer.getMaxBackupCount();
            max = Math.max(max, c);
        }
        return max;
    }

    public void destroy() {
        for (int i = 0; i < partitionContainers.length; i++) {
            CollectionPartitionContainer container = partitionContainers[i];
            if (container != null) {
                container.destroy();
            }
            partitionContainers[i] = null;
        }
        eventRegistrations.clear();
    }
}<|MERGE_RESOLUTION|>--- conflicted
+++ resolved
@@ -36,15 +36,7 @@
  */
 public class CollectionService implements ManagedService, RemoteService, EventPublishingService<CollectionEvent, EventListener>, MigrationAwareService {
 
-<<<<<<< HEAD
-    public static final String COLLECTION_SERVICE_NAME = "hz:impl:collectionService";
-
-    private final NodeEngine nodeEngine;
-
-    private final ConcurrentMap<ListenerKey, String> eventRegistrations = new ConcurrentHashMap<ListenerKey, String>();
-=======
     public static final String SERVICE_NAME = "hz:impl:collectionService";
->>>>>>> b4ed1c3e
 
     private final NodeEngine nodeEngine;
     private final CollectionPartitionContainer[] partitionContainers;
@@ -57,11 +49,7 @@
     }
 
     public void init(NodeEngine nodeEngine, Properties properties) {
-<<<<<<< HEAD
-        int partitionCount = nodeEngine.getPartitionCount();
-=======
         int partitionCount = nodeEngine.getPartitionService().getPartitionCount();
->>>>>>> b4ed1c3e
         for (int i = 0; i < partitionCount; i++) {
             partitionContainers[i] = new CollectionPartitionContainer(this);
         }
@@ -75,13 +63,9 @@
         return partitionContainers[partitionId];
     }
 
-<<<<<<< HEAD
-    Collection createNew(CollectionProxyId proxyId) {
-        CollectionProxy proxy = (CollectionProxy) nodeEngine.getProxyService().getDistributedObject(COLLECTION_SERVICE_NAME, proxyId);
-=======
+
     Object createNew(CollectionProxyId proxyId) {
         CollectionProxy proxy = (CollectionProxy) nodeEngine.getProxyService().getDistributedObject(SERVICE_NAME, proxyId);
->>>>>>> b4ed1c3e
         return proxy.createNew();
     }
 
