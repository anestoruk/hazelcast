--- conflicted
+++ resolved
@@ -54,26 +54,14 @@
         return CollectionPortableHook.LIST_INDEX_OF;
     }
 
-<<<<<<< HEAD
     public void write(PortableWriter writer) throws IOException {
         super.write(writer);
-=======
-    @Override
-    public void writePortable(PortableWriter writer) throws IOException {
-        super.writePortable(writer);
->>>>>>> 708107b9
         writer.writeBoolean("l", last);
         value.writeData(writer.getRawDataOutput());
     }
 
-<<<<<<< HEAD
     public void read(PortableReader reader) throws IOException {
         super.read(reader);
-=======
-    @Override
-    public void readPortable(PortableReader reader) throws IOException {
-        super.readPortable(reader);
->>>>>>> 708107b9
         last = reader.readBoolean("l");
         value = new Data();
         value.readData(reader.getRawDataInput());
