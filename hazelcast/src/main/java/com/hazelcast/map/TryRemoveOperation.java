--- conflicted
+++ resolved
@@ -27,8 +27,8 @@
     private long timeout;
     private transient boolean successful = false;
 
-    public TryRemoveOperation(String name, Data dataKey, String txnId, long timeout) {
-        super(name, dataKey, txnId);
+    public TryRemoveOperation(String name, Data dataKey, long timeout) {
+        super(name, dataKey);
         this.timeout = timeout;
     }
 
@@ -36,16 +36,8 @@
     }
 
     public void run() {
-<<<<<<< HEAD
-        super.run();
-        if (prepareTransaction()) {
-            return;
-        }
         dataOldValue = mapService.toData(recordStore.tryRemove(dataKey));
         successful = dataOldValue != null;
-=======
-        successful = recordStore.tryRemove(dataKey);
->>>>>>> 74894c3f
     }
 
     public void afterRun() {
