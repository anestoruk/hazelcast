/*
 * Copyright (c) 2008-2013, Hazelcast, Inc. All Rights Reserved.
 *
 * Licensed under the Apache License, Version 2.0 (the "License");
 * you may not use this file except in compliance with the License.
 * You may obtain a copy of the License at
 *
 * http://www.apache.org/licenses/LICENSE-2.0
 *
 * Unless required by applicable law or agreed to in writing, software
 * distributed under the License is distributed on an "AS IS" BASIS,
 * WITHOUT WARRANTIES OR CONDITIONS OF ANY KIND, either express or implied.
 * See the License for the specific language governing permissions and
 * limitations under the License.
 */

package com.hazelcast.map;

import com.hazelcast.map.client.*;
import com.hazelcast.nio.serialization.*;
import com.hazelcast.util.ConstructorFunction;

import java.util.Collection;

/**
 * @author mdogan 5/2/13
 */
public class MapPortableHook implements PortableHook {

    public static final int F_ID = FactoryIdHelper.getFactoryId(FactoryIdHelper.MAP_PORTABLE_FACTORY, -10);
    public static final int GET = 1;
    public static final int PUT = 2;
    public static final int PUT_IF_ABSENT = 3;
    public static final int TRY_PUT = 4;
    public static final int PUT_TRANSIENT = 5;
    public static final int SET = 6;
    public static final int CONTAINS_KEY = 7;
    public static final int CONTAINS_VALUE = 8;
    public static final int REMOVE = 9;
    public static final int REMOVE_IF_SAME = 10;
    public static final int DELETE = 11;
    public static final int FLUSH = 12;
    public static final int GET_ALL = 13;
    public static final int TRY_REMOVE = 14;
    public static final int REPLACE = 15;
    public static final int REPLACE_IF_SAME = 16;
    public static final int LOCK = 17;
    public static final int IS_LOCKED = 18;
    public static final int UNLOCK = 20;
    public static final int EVICT = 21;
    public static final int ADD_INTERCEPTOR = 23;
    public static final int REMOVE_INTERCEPTOR = 24;
    public static final int ADD_ENTRY_LISTENER = 25;
    public static final int ADD_ENTRY_LISTENER_SQL = 26;
    public static final int GET_ENTRY_VIEW = 27;
    public static final int ADD_INDEX = 28;
    public static final int KEY_SET = 29;
    public static final int VALUES = 30;
    public static final int ENTRY_SET = 31;
    public static final int SIZE = 33;
    public static final int QUERY = 34;
    public static final int SQL_QUERY = 35;
    public static final int CLEAR = 36;
    public static final int GET_LOCAL_MAP_STATS = 37;
    public static final int EXECUTE_ON_KEY = 38;
    public static final int EXECUTE_ON_ALL_KEYS = 39;
    public static final int PUT_ALL = 40;
    public static final int TXN_REQUEST = 41;
    public static final int TXN_REQUEST_WITH_SQL_QUERY = 42;
    public static final int EXECUTE_WITH_PREDICATE = 43;
    public static final int REMOVE_ENTRY_LISTENER = 44;
    public static final int EXECUTE_ON_KEYS = 45;
    public static final int EVICT_ALL = 46;
<<<<<<< HEAD
    public static final int IS_EMPTY = 47;
=======
    public static final int LOAD_ALL_GIVEN_KEYS = 47;
    public static final int LOAD_ALL_KEYS = 48;
>>>>>>> c81d8096

    public int getFactoryId() {
        return F_ID;
    }

    public PortableFactory createFactory() {
        return new PortableFactory() {
<<<<<<< HEAD
            final ConstructorFunction<Integer, Portable> constructors[] = new ConstructorFunction[IS_EMPTY + 1];
=======
            final ConstructorFunction<Integer, Portable> constructors[] = new ConstructorFunction[LOAD_ALL_KEYS + 1];
>>>>>>> c81d8096
            {
                constructors[GET] = new ConstructorFunction<Integer, Portable>() {
                    public Portable createNew(Integer arg) {
                        return new MapGetRequest();
                    }
                };

                constructors[PUT] = new ConstructorFunction<Integer, Portable>() {
                    public Portable createNew(Integer arg) {
                        return new MapPutRequest();
                    }
                };

                constructors[PUT_IF_ABSENT] = new ConstructorFunction<Integer, Portable>() {
                    public Portable createNew(Integer arg) {
                        return new MapPutIfAbsentRequest();
                    }
                };

                constructors[TRY_PUT] = new ConstructorFunction<Integer, Portable>() {
                    public Portable createNew(Integer arg) {
                        return new MapTryPutRequest();
                    }
                };

                constructors[PUT_TRANSIENT] = new ConstructorFunction<Integer, Portable>() {
                    public Portable createNew(Integer arg) {
                        return new MapPutTransientRequest();
                    }
                };

                constructors[SET] = new ConstructorFunction<Integer, Portable>() {
                    public Portable createNew(Integer arg) {
                        return new MapSetRequest();
                    }
                };

                constructors[CONTAINS_KEY] = new ConstructorFunction<Integer, Portable>() {
                    public Portable createNew(Integer arg) {
                        return new MapContainsKeyRequest();
                    }
                };

                constructors[CONTAINS_VALUE] = new ConstructorFunction<Integer, Portable>() {
                    public Portable createNew(Integer arg) {
                        return new MapContainsValueRequest();
                    }
                };

                constructors[REMOVE] = new ConstructorFunction<Integer, Portable>() {
                    public Portable createNew(Integer arg) {
                        return new MapRemoveRequest();
                    }
                };

                constructors[REMOVE_IF_SAME] = new ConstructorFunction<Integer, Portable>() {
                    public Portable createNew(Integer arg) {
                        return new MapRemoveIfSameRequest();
                    }
                };

                constructors[DELETE] = new ConstructorFunction<Integer, Portable>() {
                    public Portable createNew(Integer arg) {
                        return new MapDeleteRequest();
                    }
                };

                constructors[FLUSH] = new ConstructorFunction<Integer, Portable>() {
                    public Portable createNew(Integer arg) {
                        return new MapFlushRequest();
                    }
                };

                constructors[GET_ALL] = new ConstructorFunction<Integer, Portable>() {
                    public Portable createNew(Integer arg) {
                        return new MapGetAllRequest();
                    }
                };

                constructors[TRY_REMOVE] = new ConstructorFunction<Integer, Portable>() {
                    public Portable createNew(Integer arg) {
                        return new MapTryRemoveRequest();
                    }
                };

                constructors[REPLACE] = new ConstructorFunction<Integer, Portable>() {
                    public Portable createNew(Integer arg) {
                        return new MapReplaceRequest();
                    }
                };

                constructors[REPLACE_IF_SAME] = new ConstructorFunction<Integer, Portable>() {
                    public Portable createNew(Integer arg) {
                        return new MapReplaceIfSameRequest();
                    }
                };

                constructors[LOCK] = new ConstructorFunction<Integer, Portable>() {
                    public Portable createNew(Integer arg) {
                        return new MapLockRequest();
                    }
                };

                constructors[IS_LOCKED] = new ConstructorFunction<Integer, Portable>() {
                    public Portable createNew(Integer arg) {
                        return new MapIsLockedRequest();
                    }
                };

                constructors[UNLOCK] = new ConstructorFunction<Integer, Portable>() {
                    public Portable createNew(Integer arg) {
                        return new MapUnlockRequest();
                    }
                };

                constructors[EVICT] = new ConstructorFunction<Integer, Portable>() {
                    public Portable createNew(Integer arg) {
                        return new MapEvictRequest();
                    }
                };

                constructors[ADD_INTERCEPTOR] = new ConstructorFunction<Integer, Portable>() {
                    public Portable createNew(Integer arg) {
                        return new MapAddInterceptorRequest();
                    }
                };

                constructors[REMOVE_INTERCEPTOR] = new ConstructorFunction<Integer, Portable>() {
                    public Portable createNew(Integer arg) {
                        return new MapRemoveInterceptorRequest();
                    }
                };

                constructors[ADD_ENTRY_LISTENER] = new ConstructorFunction<Integer, Portable>() {
                    public Portable createNew(Integer arg) {
                        return new MapAddEntryListenerRequest();
                    }
                };

                constructors[ADD_ENTRY_LISTENER_SQL] = new ConstructorFunction<Integer, Portable>() {
                    public Portable createNew(Integer arg) {
                        return new MapAddEntryListenerSqlRequest();
                    }
                };


                constructors[GET_ENTRY_VIEW] = new ConstructorFunction<Integer, Portable>() {
                    public Portable createNew(Integer arg) {
                        return new MapGetEntryViewRequest();
                    }
                };

                constructors[ADD_INDEX] = new ConstructorFunction<Integer, Portable>() {
                    public Portable createNew(Integer arg) {
                        return new MapAddIndexRequest();
                    }
                };

                constructors[KEY_SET] = new ConstructorFunction<Integer, Portable>() {
                    public Portable createNew(Integer arg) {
                        return new MapKeySetRequest();
                    }
                };

                constructors[VALUES] = new ConstructorFunction<Integer, Portable>() {
                    public Portable createNew(Integer arg) {
                        return new MapValuesRequest();
                    }
                };

                constructors[ENTRY_SET] = new ConstructorFunction<Integer, Portable>() {
                    public Portable createNew(Integer arg) {
                        return new MapEntrySetRequest();
                    }
                };

                constructors[SIZE] = new ConstructorFunction<Integer, Portable>() {
                    public Portable createNew(Integer arg) {
                        return new MapSizeRequest();
                    }
                };

                constructors[CLEAR] = new ConstructorFunction<Integer, Portable>() {
                    public Portable createNew(Integer arg) {
                        return new MapClearRequest();
                    }
                };

                constructors[QUERY] = new ConstructorFunction<Integer, Portable>() {
                    public Portable createNew(Integer arg) {
                        return new MapQueryRequest();
                    }
                };

                constructors[SQL_QUERY] = new ConstructorFunction<Integer, Portable>() {
                    public Portable createNew(Integer arg) {
                        return new MapSQLQueryRequest();
                    }
                };

                constructors[EXECUTE_ON_KEY] = new ConstructorFunction<Integer, Portable>() {
                    public Portable createNew(Integer arg) {
                        return new MapExecuteOnKeyRequest();
                    }
                };

                constructors[EXECUTE_ON_ALL_KEYS] = new ConstructorFunction<Integer, Portable>() {
                    public Portable createNew(Integer arg) {
                        return new MapExecuteOnAllKeysRequest();
                    }
                };

                constructors[PUT_ALL] = new ConstructorFunction<Integer, Portable>() {
                    public Portable createNew(Integer arg) {
                        return new MapPutAllRequest();
                    }
                };

                constructors[TXN_REQUEST] = new ConstructorFunction<Integer, Portable>() {
                    public Portable createNew(Integer arg) {
                        return new TxnMapRequest();
                    }
                };

                constructors[TXN_REQUEST_WITH_SQL_QUERY] = new ConstructorFunction<Integer, Portable>() {
                    public Portable createNew(Integer arg) {
                        return new TxnMapRequestWithSQLQuery();
                    }
                };

                constructors[EXECUTE_WITH_PREDICATE] = new ConstructorFunction<Integer, Portable>() {
                    public Portable createNew(Integer arg) {
                        return new MapExecuteWithPredicateRequest();
                    }
                };
                constructors[EXECUTE_ON_KEYS] = new ConstructorFunction<Integer, Portable>() {
                    public Portable createNew(Integer arg) {
                        return new MapExecuteOnKeysRequest();
                    }
                };

                constructors[REMOVE_ENTRY_LISTENER] = new ConstructorFunction<Integer, Portable>() {
                    public Portable createNew(Integer arg) {
                        return new MapRemoveEntryListenerRequest();
                    }
                };

                constructors[EVICT_ALL] = new ConstructorFunction<Integer, Portable>() {
                    public Portable createNew(Integer arg) {
                        return new MapEvictAllRequest();
                    }
                };

<<<<<<< HEAD
                constructors[IS_EMPTY] = new ConstructorFunction<Integer, Portable>() {
                    public Portable createNew(Integer arg) {
                        return new MapIsEmptyRequest();
=======
                constructors[LOAD_ALL_GIVEN_KEYS] = new ConstructorFunction<Integer, Portable>() {
                    public Portable createNew(Integer arg) {
                        return new MapLoadGivenKeysRequest();
                    }
                };
                constructors[LOAD_ALL_KEYS] = new ConstructorFunction<Integer, Portable>() {
                    public Portable createNew(Integer arg) {
                        return new MapLoadAllKeysRequest();
>>>>>>> c81d8096
                    }
                };
            }

            public Portable create(int classId) {
                return (classId > 0 && classId <= constructors.length) ? constructors[classId].createNew(classId) : null;
            }
        };
    }

    public Collection<ClassDefinition> getBuiltinDefinitions() {
        return null;
    }
}<|MERGE_RESOLUTION|>--- conflicted
+++ resolved
@@ -71,12 +71,9 @@
     public static final int REMOVE_ENTRY_LISTENER = 44;
     public static final int EXECUTE_ON_KEYS = 45;
     public static final int EVICT_ALL = 46;
-<<<<<<< HEAD
-    public static final int IS_EMPTY = 47;
-=======
     public static final int LOAD_ALL_GIVEN_KEYS = 47;
     public static final int LOAD_ALL_KEYS = 48;
->>>>>>> c81d8096
+    public static final int IS_EMPTY = 49;
 
     public int getFactoryId() {
         return F_ID;
@@ -84,11 +81,7 @@
 
     public PortableFactory createFactory() {
         return new PortableFactory() {
-<<<<<<< HEAD
             final ConstructorFunction<Integer, Portable> constructors[] = new ConstructorFunction[IS_EMPTY + 1];
-=======
-            final ConstructorFunction<Integer, Portable> constructors[] = new ConstructorFunction[LOAD_ALL_KEYS + 1];
->>>>>>> c81d8096
             {
                 constructors[GET] = new ConstructorFunction<Integer, Portable>() {
                     public Portable createNew(Integer arg) {
@@ -342,11 +335,12 @@
                     }
                 };
 
-<<<<<<< HEAD
                 constructors[IS_EMPTY] = new ConstructorFunction<Integer, Portable>() {
                     public Portable createNew(Integer arg) {
                         return new MapIsEmptyRequest();
-=======
+                    }
+                };
+                
                 constructors[LOAD_ALL_GIVEN_KEYS] = new ConstructorFunction<Integer, Portable>() {
                     public Portable createNew(Integer arg) {
                         return new MapLoadGivenKeysRequest();
@@ -355,7 +349,6 @@
                 constructors[LOAD_ALL_KEYS] = new ConstructorFunction<Integer, Portable>() {
                     public Portable createNew(Integer arg) {
                         return new MapLoadAllKeysRequest();
->>>>>>> c81d8096
                     }
                 };
             }
