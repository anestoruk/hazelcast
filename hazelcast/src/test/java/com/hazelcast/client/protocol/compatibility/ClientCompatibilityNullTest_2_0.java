--- conflicted
+++ resolved
@@ -6695,84 +6695,232 @@
     }
 
     @Test
-<<<<<<< HEAD
+    public void test_MCChangeWanReplicationStateCodec_encodeRequest() {
+        int fileClientMessageIndex = 795;
+        ClientMessage encoded = MCChangeWanReplicationStateCodec.encodeRequest(aString, aString, aByte);
+        ClientMessage fromFile = clientMessages.get(fileClientMessageIndex);
+        compareClientMessages(fromFile, encoded);
+    }
+
+    @Test
+    public void test_MCChangeWanReplicationStateCodec_decodeResponse() {
+        int fileClientMessageIndex = 796;
+        ClientMessage fromFile = clientMessages.get(fileClientMessageIndex);
+        MCChangeWanReplicationStateCodec.ResponseParameters parameters = MCChangeWanReplicationStateCodec.decodeResponse(fromFile);
+    }
+
+    @Test
+    public void test_MCClearWanQueuesCodec_encodeRequest() {
+        int fileClientMessageIndex = 797;
+        ClientMessage encoded = MCClearWanQueuesCodec.encodeRequest(aString, aString);
+        ClientMessage fromFile = clientMessages.get(fileClientMessageIndex);
+        compareClientMessages(fromFile, encoded);
+    }
+
+    @Test
+    public void test_MCClearWanQueuesCodec_decodeResponse() {
+        int fileClientMessageIndex = 798;
+        ClientMessage fromFile = clientMessages.get(fileClientMessageIndex);
+        MCClearWanQueuesCodec.ResponseParameters parameters = MCClearWanQueuesCodec.decodeResponse(fromFile);
+    }
+
+    @Test
+    public void test_MCAddWanBatchPublisherConfigCodec_encodeRequest() {
+        int fileClientMessageIndex = 799;
+        ClientMessage encoded = MCAddWanBatchPublisherConfigCodec.encodeRequest(aString, aString, null, aString, anInt, anInt, anInt, anInt, anInt, anInt);
+        ClientMessage fromFile = clientMessages.get(fileClientMessageIndex);
+        compareClientMessages(fromFile, encoded);
+    }
+
+    @Test
+    public void test_MCAddWanBatchPublisherConfigCodec_decodeResponse() {
+        int fileClientMessageIndex = 800;
+        ClientMessage fromFile = clientMessages.get(fileClientMessageIndex);
+        MCAddWanBatchPublisherConfigCodec.ResponseParameters parameters = MCAddWanBatchPublisherConfigCodec.decodeResponse(fromFile);
+        assertTrue(isEqual(aListOfStrings, parameters.addedPublisherIds));
+        assertTrue(isEqual(aListOfStrings, parameters.ignoredPublisherIds));
+    }
+
+    @Test
+    public void test_MCWanSyncMapCodec_encodeRequest() {
+        int fileClientMessageIndex = 801;
+        ClientMessage encoded = MCWanSyncMapCodec.encodeRequest(aString, aString, anInt, null);
+        ClientMessage fromFile = clientMessages.get(fileClientMessageIndex);
+        compareClientMessages(fromFile, encoded);
+    }
+
+    @Test
+    public void test_MCWanSyncMapCodec_decodeResponse() {
+        int fileClientMessageIndex = 802;
+        ClientMessage fromFile = clientMessages.get(fileClientMessageIndex);
+        MCWanSyncMapCodec.ResponseParameters parameters = MCWanSyncMapCodec.decodeResponse(fromFile);
+        assertTrue(isEqual(aUUID, parameters.uuid));
+    }
+
+    @Test
+    public void test_MCCheckWanConsistencyCodec_encodeRequest() {
+        int fileClientMessageIndex = 803;
+        ClientMessage encoded = MCCheckWanConsistencyCodec.encodeRequest(aString, aString, null);
+        ClientMessage fromFile = clientMessages.get(fileClientMessageIndex);
+        compareClientMessages(fromFile, encoded);
+    }
+
+    @Test
+    public void test_MCCheckWanConsistencyCodec_decodeResponse() {
+        int fileClientMessageIndex = 804;
+        ClientMessage fromFile = clientMessages.get(fileClientMessageIndex);
+        MCCheckWanConsistencyCodec.ResponseParameters parameters = MCCheckWanConsistencyCodec.decodeResponse(fromFile);
+        assertTrue(isEqual(null, parameters.uuid));
+    }
+
+    @Test
+    public void test_MCPollMCEventsCodec_encodeRequest() {
+        int fileClientMessageIndex = 805;
+        ClientMessage encoded = MCPollMCEventsCodec.encodeRequest();
+        ClientMessage fromFile = clientMessages.get(fileClientMessageIndex);
+        compareClientMessages(fromFile, encoded);
+    }
+
+    @Test
+    public void test_MCPollMCEventsCodec_decodeResponse() {
+        int fileClientMessageIndex = 806;
+        ClientMessage fromFile = clientMessages.get(fileClientMessageIndex);
+        MCPollMCEventsCodec.ResponseParameters parameters = MCPollMCEventsCodec.decodeResponse(fromFile);
+        assertTrue(isEqual(aListOfMCEvents, parameters.events));
+    }
+
+    @Test
+    public void test_MCGetCPMembersCodec_encodeRequest() {
+        int fileClientMessageIndex = 807;
+        ClientMessage encoded = MCGetCPMembersCodec.encodeRequest();
+        ClientMessage fromFile = clientMessages.get(fileClientMessageIndex);
+        compareClientMessages(fromFile, encoded);
+    }
+
+    @Test
+    public void test_MCGetCPMembersCodec_decodeResponse() {
+        int fileClientMessageIndex = 808;
+        ClientMessage fromFile = clientMessages.get(fileClientMessageIndex);
+        MCGetCPMembersCodec.ResponseParameters parameters = MCGetCPMembersCodec.decodeResponse(fromFile);
+        assertTrue(isEqual(aListOfUUIDs, parameters.cpMembers));
+    }
+
+    @Test
+    public void test_MCPromoteToCPMemberCodec_encodeRequest() {
+        int fileClientMessageIndex = 809;
+        ClientMessage encoded = MCPromoteToCPMemberCodec.encodeRequest();
+        ClientMessage fromFile = clientMessages.get(fileClientMessageIndex);
+        compareClientMessages(fromFile, encoded);
+    }
+
+    @Test
+    public void test_MCPromoteToCPMemberCodec_decodeResponse() {
+        int fileClientMessageIndex = 810;
+        ClientMessage fromFile = clientMessages.get(fileClientMessageIndex);
+        MCPromoteToCPMemberCodec.ResponseParameters parameters = MCPromoteToCPMemberCodec.decodeResponse(fromFile);
+    }
+
+    @Test
+    public void test_MCRemoveCPMemberCodec_encodeRequest() {
+        int fileClientMessageIndex = 811;
+        ClientMessage encoded = MCRemoveCPMemberCodec.encodeRequest(aUUID);
+        ClientMessage fromFile = clientMessages.get(fileClientMessageIndex);
+        compareClientMessages(fromFile, encoded);
+    }
+
+    @Test
+    public void test_MCRemoveCPMemberCodec_decodeResponse() {
+        int fileClientMessageIndex = 812;
+        ClientMessage fromFile = clientMessages.get(fileClientMessageIndex);
+        MCRemoveCPMemberCodec.ResponseParameters parameters = MCRemoveCPMemberCodec.decodeResponse(fromFile);
+    }
+
+    @Test
+    public void test_MCResetCPSubsystemCodec_encodeRequest() {
+        int fileClientMessageIndex = 813;
+        ClientMessage encoded = MCResetCPSubsystemCodec.encodeRequest();
+        ClientMessage fromFile = clientMessages.get(fileClientMessageIndex);
+        compareClientMessages(fromFile, encoded);
+    }
+
+    @Test
+    public void test_MCResetCPSubsystemCodec_decodeResponse() {
+        int fileClientMessageIndex = 814;
+        ClientMessage fromFile = clientMessages.get(fileClientMessageIndex);
+        MCResetCPSubsystemCodec.ResponseParameters parameters = MCResetCPSubsystemCodec.decodeResponse(fromFile);
+    }
+
+    @Test
+    public void test_MCTriggerPartialStartCodec_encodeRequest() {
+        int fileClientMessageIndex = 815;
+        ClientMessage encoded = MCTriggerPartialStartCodec.encodeRequest();
+        ClientMessage fromFile = clientMessages.get(fileClientMessageIndex);
+        compareClientMessages(fromFile, encoded);
+    }
+
+    @Test
+    public void test_MCTriggerPartialStartCodec_decodeResponse() {
+        int fileClientMessageIndex = 816;
+        ClientMessage fromFile = clientMessages.get(fileClientMessageIndex);
+        MCTriggerPartialStartCodec.ResponseParameters parameters = MCTriggerPartialStartCodec.decodeResponse(fromFile);
+        assertTrue(isEqual(aBoolean, parameters.result));
+    }
+
+    @Test
+    public void test_MCTriggerForceStartCodec_encodeRequest() {
+        int fileClientMessageIndex = 817;
+        ClientMessage encoded = MCTriggerForceStartCodec.encodeRequest();
+        ClientMessage fromFile = clientMessages.get(fileClientMessageIndex);
+        compareClientMessages(fromFile, encoded);
+    }
+
+    @Test
+    public void test_MCTriggerForceStartCodec_decodeResponse() {
+        int fileClientMessageIndex = 818;
+        ClientMessage fromFile = clientMessages.get(fileClientMessageIndex);
+        MCTriggerForceStartCodec.ResponseParameters parameters = MCTriggerForceStartCodec.decodeResponse(fromFile);
+        assertTrue(isEqual(aBoolean, parameters.result));
+    }
+
+    @Test
+    public void test_MCTriggerHotRestartBackupCodec_encodeRequest() {
+        int fileClientMessageIndex = 819;
+        ClientMessage encoded = MCTriggerHotRestartBackupCodec.encodeRequest();
+        ClientMessage fromFile = clientMessages.get(fileClientMessageIndex);
+        compareClientMessages(fromFile, encoded);
+    }
+
+    @Test
+    public void test_MCTriggerHotRestartBackupCodec_decodeResponse() {
+        int fileClientMessageIndex = 820;
+        ClientMessage fromFile = clientMessages.get(fileClientMessageIndex);
+        MCTriggerHotRestartBackupCodec.ResponseParameters parameters = MCTriggerHotRestartBackupCodec.decodeResponse(fromFile);
+    }
+
+    @Test
+    public void test_MCInterruptHotRestartBackupCodec_encodeRequest() {
+        int fileClientMessageIndex = 821;
+        ClientMessage encoded = MCInterruptHotRestartBackupCodec.encodeRequest();
+        ClientMessage fromFile = clientMessages.get(fileClientMessageIndex);
+        compareClientMessages(fromFile, encoded);
+    }
+
+    @Test
+    public void test_MCInterruptHotRestartBackupCodec_decodeResponse() {
+        int fileClientMessageIndex = 822;
+        ClientMessage fromFile = clientMessages.get(fileClientMessageIndex);
+        MCInterruptHotRestartBackupCodec.ResponseParameters parameters = MCInterruptHotRestartBackupCodec.decodeResponse(fromFile);
+    }
+
+    @Test
     public void test_SqlExecuteCodec_encodeRequest() {
         int fileClientMessageIndex = 803;
         ClientMessage encoded = SqlExecuteCodec.encodeRequest(aString, null);
-=======
-    public void test_MCChangeWanReplicationStateCodec_encodeRequest() {
-        int fileClientMessageIndex = 795;
-        ClientMessage encoded = MCChangeWanReplicationStateCodec.encodeRequest(aString, aString, aByte);
-        ClientMessage fromFile = clientMessages.get(fileClientMessageIndex);
-        compareClientMessages(fromFile, encoded);
-    }
-
-    @Test
-    public void test_MCChangeWanReplicationStateCodec_decodeResponse() {
-        int fileClientMessageIndex = 796;
-        ClientMessage fromFile = clientMessages.get(fileClientMessageIndex);
-        MCChangeWanReplicationStateCodec.ResponseParameters parameters = MCChangeWanReplicationStateCodec.decodeResponse(fromFile);
-    }
-
-    @Test
-    public void test_MCClearWanQueuesCodec_encodeRequest() {
-        int fileClientMessageIndex = 797;
-        ClientMessage encoded = MCClearWanQueuesCodec.encodeRequest(aString, aString);
-        ClientMessage fromFile = clientMessages.get(fileClientMessageIndex);
-        compareClientMessages(fromFile, encoded);
-    }
-
-    @Test
-    public void test_MCClearWanQueuesCodec_decodeResponse() {
-        int fileClientMessageIndex = 798;
-        ClientMessage fromFile = clientMessages.get(fileClientMessageIndex);
-        MCClearWanQueuesCodec.ResponseParameters parameters = MCClearWanQueuesCodec.decodeResponse(fromFile);
-    }
-
-    @Test
-    public void test_MCAddWanBatchPublisherConfigCodec_encodeRequest() {
-        int fileClientMessageIndex = 799;
-        ClientMessage encoded = MCAddWanBatchPublisherConfigCodec.encodeRequest(aString, aString, null, aString, anInt, anInt, anInt, anInt, anInt, anInt);
-        ClientMessage fromFile = clientMessages.get(fileClientMessageIndex);
-        compareClientMessages(fromFile, encoded);
-    }
-
-    @Test
-    public void test_MCAddWanBatchPublisherConfigCodec_decodeResponse() {
-        int fileClientMessageIndex = 800;
-        ClientMessage fromFile = clientMessages.get(fileClientMessageIndex);
-        MCAddWanBatchPublisherConfigCodec.ResponseParameters parameters = MCAddWanBatchPublisherConfigCodec.decodeResponse(fromFile);
-        assertTrue(isEqual(aListOfStrings, parameters.addedPublisherIds));
-        assertTrue(isEqual(aListOfStrings, parameters.ignoredPublisherIds));
-    }
-
-    @Test
-    public void test_MCWanSyncMapCodec_encodeRequest() {
-        int fileClientMessageIndex = 801;
-        ClientMessage encoded = MCWanSyncMapCodec.encodeRequest(aString, aString, anInt, null);
-        ClientMessage fromFile = clientMessages.get(fileClientMessageIndex);
-        compareClientMessages(fromFile, encoded);
-    }
-
-    @Test
-    public void test_MCWanSyncMapCodec_decodeResponse() {
-        int fileClientMessageIndex = 802;
-        ClientMessage fromFile = clientMessages.get(fileClientMessageIndex);
-        MCWanSyncMapCodec.ResponseParameters parameters = MCWanSyncMapCodec.decodeResponse(fromFile);
-        assertTrue(isEqual(aUUID, parameters.uuid));
-    }
-
-    @Test
-    public void test_MCCheckWanConsistencyCodec_encodeRequest() {
-        int fileClientMessageIndex = 803;
-        ClientMessage encoded = MCCheckWanConsistencyCodec.encodeRequest(aString, aString, null);
->>>>>>> bbf73517
-        ClientMessage fromFile = clientMessages.get(fileClientMessageIndex);
-        compareClientMessages(fromFile, encoded);
-    }
-
-    @Test
-<<<<<<< HEAD
+        ClientMessage fromFile = clientMessages.get(fileClientMessageIndex);
+        compareClientMessages(fromFile, encoded);
+    }
+
+    @Test
     public void test_SqlExecuteCodec_decodeResponse() {
         int fileClientMessageIndex = 804;
         ClientMessage fromFile = clientMessages.get(fileClientMessageIndex);
@@ -6784,25 +6932,11 @@
     public void test_SqlFetchCodec_encodeRequest() {
         int fileClientMessageIndex = 805;
         ClientMessage encoded = SqlFetchCodec.encodeRequest(aData, anInt);
-=======
-    public void test_MCCheckWanConsistencyCodec_decodeResponse() {
-        int fileClientMessageIndex = 804;
-        ClientMessage fromFile = clientMessages.get(fileClientMessageIndex);
-        MCCheckWanConsistencyCodec.ResponseParameters parameters = MCCheckWanConsistencyCodec.decodeResponse(fromFile);
-        assertTrue(isEqual(null, parameters.uuid));
-    }
-
-    @Test
-    public void test_MCPollMCEventsCodec_encodeRequest() {
-        int fileClientMessageIndex = 805;
-        ClientMessage encoded = MCPollMCEventsCodec.encodeRequest();
->>>>>>> bbf73517
-        ClientMessage fromFile = clientMessages.get(fileClientMessageIndex);
-        compareClientMessages(fromFile, encoded);
-    }
-
-    @Test
-<<<<<<< HEAD
+        ClientMessage fromFile = clientMessages.get(fileClientMessageIndex);
+        compareClientMessages(fromFile, encoded);
+    }
+
+    @Test
     public void test_SqlFetchCodec_decodeResponse() {
         int fileClientMessageIndex = 806;
         ClientMessage fromFile = clientMessages.get(fileClientMessageIndex);
@@ -6815,143 +6949,15 @@
     public void test_SqlCloseCodec_encodeRequest() {
         int fileClientMessageIndex = 807;
         ClientMessage encoded = SqlCloseCodec.encodeRequest(aData);
-=======
-    public void test_MCPollMCEventsCodec_decodeResponse() {
-        int fileClientMessageIndex = 806;
-        ClientMessage fromFile = clientMessages.get(fileClientMessageIndex);
-        MCPollMCEventsCodec.ResponseParameters parameters = MCPollMCEventsCodec.decodeResponse(fromFile);
-        assertTrue(isEqual(aListOfMCEvents, parameters.events));
-    }
-
-    @Test
-    public void test_MCGetCPMembersCodec_encodeRequest() {
-        int fileClientMessageIndex = 807;
-        ClientMessage encoded = MCGetCPMembersCodec.encodeRequest();
->>>>>>> bbf73517
-        ClientMessage fromFile = clientMessages.get(fileClientMessageIndex);
-        compareClientMessages(fromFile, encoded);
-    }
-
-    @Test
-<<<<<<< HEAD
+        ClientMessage fromFile = clientMessages.get(fileClientMessageIndex);
+        compareClientMessages(fromFile, encoded);
+    }
+
+    @Test
     public void test_SqlCloseCodec_decodeResponse() {
         int fileClientMessageIndex = 808;
         ClientMessage fromFile = clientMessages.get(fileClientMessageIndex);
         SqlCloseCodec.ResponseParameters parameters = SqlCloseCodec.decodeResponse(fromFile);
-=======
-    public void test_MCGetCPMembersCodec_decodeResponse() {
-        int fileClientMessageIndex = 808;
-        ClientMessage fromFile = clientMessages.get(fileClientMessageIndex);
-        MCGetCPMembersCodec.ResponseParameters parameters = MCGetCPMembersCodec.decodeResponse(fromFile);
-        assertTrue(isEqual(aListOfUUIDs, parameters.cpMembers));
-    }
-
-    @Test
-    public void test_MCPromoteToCPMemberCodec_encodeRequest() {
-        int fileClientMessageIndex = 809;
-        ClientMessage encoded = MCPromoteToCPMemberCodec.encodeRequest();
-        ClientMessage fromFile = clientMessages.get(fileClientMessageIndex);
-        compareClientMessages(fromFile, encoded);
-    }
-
-    @Test
-    public void test_MCPromoteToCPMemberCodec_decodeResponse() {
-        int fileClientMessageIndex = 810;
-        ClientMessage fromFile = clientMessages.get(fileClientMessageIndex);
-        MCPromoteToCPMemberCodec.ResponseParameters parameters = MCPromoteToCPMemberCodec.decodeResponse(fromFile);
-    }
-
-    @Test
-    public void test_MCRemoveCPMemberCodec_encodeRequest() {
-        int fileClientMessageIndex = 811;
-        ClientMessage encoded = MCRemoveCPMemberCodec.encodeRequest(aUUID);
-        ClientMessage fromFile = clientMessages.get(fileClientMessageIndex);
-        compareClientMessages(fromFile, encoded);
-    }
-
-    @Test
-    public void test_MCRemoveCPMemberCodec_decodeResponse() {
-        int fileClientMessageIndex = 812;
-        ClientMessage fromFile = clientMessages.get(fileClientMessageIndex);
-        MCRemoveCPMemberCodec.ResponseParameters parameters = MCRemoveCPMemberCodec.decodeResponse(fromFile);
-    }
-
-    @Test
-    public void test_MCResetCPSubsystemCodec_encodeRequest() {
-        int fileClientMessageIndex = 813;
-        ClientMessage encoded = MCResetCPSubsystemCodec.encodeRequest();
-        ClientMessage fromFile = clientMessages.get(fileClientMessageIndex);
-        compareClientMessages(fromFile, encoded);
-    }
-
-    @Test
-    public void test_MCResetCPSubsystemCodec_decodeResponse() {
-        int fileClientMessageIndex = 814;
-        ClientMessage fromFile = clientMessages.get(fileClientMessageIndex);
-        MCResetCPSubsystemCodec.ResponseParameters parameters = MCResetCPSubsystemCodec.decodeResponse(fromFile);
-    }
-
-    @Test
-    public void test_MCTriggerPartialStartCodec_encodeRequest() {
-        int fileClientMessageIndex = 815;
-        ClientMessage encoded = MCTriggerPartialStartCodec.encodeRequest();
-        ClientMessage fromFile = clientMessages.get(fileClientMessageIndex);
-        compareClientMessages(fromFile, encoded);
-    }
-
-    @Test
-    public void test_MCTriggerPartialStartCodec_decodeResponse() {
-        int fileClientMessageIndex = 816;
-        ClientMessage fromFile = clientMessages.get(fileClientMessageIndex);
-        MCTriggerPartialStartCodec.ResponseParameters parameters = MCTriggerPartialStartCodec.decodeResponse(fromFile);
-        assertTrue(isEqual(aBoolean, parameters.result));
-    }
-
-    @Test
-    public void test_MCTriggerForceStartCodec_encodeRequest() {
-        int fileClientMessageIndex = 817;
-        ClientMessage encoded = MCTriggerForceStartCodec.encodeRequest();
-        ClientMessage fromFile = clientMessages.get(fileClientMessageIndex);
-        compareClientMessages(fromFile, encoded);
-    }
-
-    @Test
-    public void test_MCTriggerForceStartCodec_decodeResponse() {
-        int fileClientMessageIndex = 818;
-        ClientMessage fromFile = clientMessages.get(fileClientMessageIndex);
-        MCTriggerForceStartCodec.ResponseParameters parameters = MCTriggerForceStartCodec.decodeResponse(fromFile);
-        assertTrue(isEqual(aBoolean, parameters.result));
-    }
-
-    @Test
-    public void test_MCTriggerHotRestartBackupCodec_encodeRequest() {
-        int fileClientMessageIndex = 819;
-        ClientMessage encoded = MCTriggerHotRestartBackupCodec.encodeRequest();
-        ClientMessage fromFile = clientMessages.get(fileClientMessageIndex);
-        compareClientMessages(fromFile, encoded);
-    }
-
-    @Test
-    public void test_MCTriggerHotRestartBackupCodec_decodeResponse() {
-        int fileClientMessageIndex = 820;
-        ClientMessage fromFile = clientMessages.get(fileClientMessageIndex);
-        MCTriggerHotRestartBackupCodec.ResponseParameters parameters = MCTriggerHotRestartBackupCodec.decodeResponse(fromFile);
-    }
-
-    @Test
-    public void test_MCInterruptHotRestartBackupCodec_encodeRequest() {
-        int fileClientMessageIndex = 821;
-        ClientMessage encoded = MCInterruptHotRestartBackupCodec.encodeRequest();
-        ClientMessage fromFile = clientMessages.get(fileClientMessageIndex);
-        compareClientMessages(fromFile, encoded);
-    }
-
-    @Test
-    public void test_MCInterruptHotRestartBackupCodec_decodeResponse() {
-        int fileClientMessageIndex = 822;
-        ClientMessage fromFile = clientMessages.get(fileClientMessageIndex);
-        MCInterruptHotRestartBackupCodec.ResponseParameters parameters = MCInterruptHotRestartBackupCodec.decodeResponse(fromFile);
->>>>>>> bbf73517
     }
 
     private void compareClientMessages(ClientMessage binaryMessage, ClientMessage encodedMessage) {
