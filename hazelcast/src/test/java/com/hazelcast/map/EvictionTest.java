--- conflicted
+++ resolved
@@ -802,17 +802,6 @@
         final HazelcastInstance[] instances = factory.newInstances(config);
 
         IMap<Integer, Integer> map = instances[0].getMap(mapName);
-<<<<<<< HEAD
-        // fill map with (2 * maxSize) items.
-        for (int i = 0; i < 2 * maxSize; i++) {
-            map.put(i, i);
-        }
-
-        assertBackupsSweepedOnAllNodes(mapName, maxSize, instances);
-    }
-
-    private void assertBackupsSweepedOnAllNodes(String mapName, int maxSize, HazelcastInstance[] instances) {
-=======
         // over fill map with (10 * maxSize) items.
         for (int i = 0; i < 1; i++) {
             map.put(i, i);
@@ -822,7 +811,6 @@
     }
 
     private void assertBackupsSweptOnAllNodes(String mapName, int maxSize, HazelcastInstance[] instances) {
->>>>>>> e7b02d6c
 
         for (HazelcastInstance instance : instances) {
             final IMap<Integer, Integer> map = instance.getMap(mapName);
