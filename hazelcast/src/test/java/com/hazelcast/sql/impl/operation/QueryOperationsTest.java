--- conflicted
+++ resolved
@@ -197,15 +197,9 @@
         partitionMapping.put(randomUUID(), new PartitionIdSet(10));
 
         List<QueryExecuteOperationFragment> fragments = new ArrayList<>();
-<<<<<<< HEAD
-        fragments.add(new QueryExecuteOperationFragment(UUID.randomUUID(), MockPlanNode.create(1, QueryDataType.INT),
+        fragments.add(new QueryExecuteOperationFragment(UUID.randomUUID(), MockPlanNode.create(1, QueryDataType.INT), EXPLICIT,
             Arrays.asList(randomUUID(), randomUUID())));
-        fragments.add(new QueryExecuteOperationFragment(UUID.randomUUID(), MockPlanNode.create(2, QueryDataType.INT),
-=======
-        fragments.add(new QueryExecuteOperationFragment(MockPlanNode.create(1, QueryDataType.INT), EXPLICIT,
-            Arrays.asList(randomUUID(), randomUUID())));
-        fragments.add(new QueryExecuteOperationFragment(MockPlanNode.create(2, QueryDataType.INT), EXPLICIT,
->>>>>>> 06270504
+        fragments.add(new QueryExecuteOperationFragment(UUID.randomUUID(), MockPlanNode.create(2, QueryDataType.INT), EXPLICIT,
             Arrays.asList(randomUUID(), randomUUID())));
 
         Map<Integer, Integer> outboundEdgeMap = new HashMap<>();
