--- conflicted
+++ resolved
@@ -24,11 +24,6 @@
 import com.hazelcast.nio.serialization.Portable;
 import com.hazelcast.nio.serialization.PortableReader;
 import com.hazelcast.nio.serialization.PortableWriter;
-<<<<<<< HEAD
-=======
-import com.hazelcast.sql.impl.QueryException;
-import com.hazelcast.sql.impl.SqlErrorCode;
->>>>>>> d73f7180
 import com.hazelcast.sql.impl.extract.GenericQueryTargetDescriptor;
 import com.hazelcast.sql.impl.schema.TableField;
 import com.hazelcast.sql.impl.schema.map.JetMapMetadataResolver;
@@ -65,13 +60,9 @@
 import static com.hazelcast.sql.impl.extract.QueryPath.KEY;
 import static com.hazelcast.sql.impl.extract.QueryPath.VALUE;
 import static org.junit.Assert.assertEquals;
-<<<<<<< HEAD
-=======
-import static org.junit.Assert.assertTrue;
 import static org.mockito.ArgumentMatchers.eq;
 import static org.mockito.ArgumentMatchers.isA;
 import static org.mockito.BDDMockito.given;
->>>>>>> d73f7180
 
 /**
  * Tests for sample resolution for serialized portables.
@@ -396,7 +387,6 @@
     public void testJson() {
         InternalSerializationService ss = getSerializationService();
 
-<<<<<<< HEAD
         HazelcastJsonValue json = new HazelcastJsonValue(Json.object()
                 .add("_boolean", true)
                 .add("_int", 1)
@@ -409,7 +399,7 @@
         );
 
         // Test key.
-        MapSampleMetadata metadata = MapSampleMetadataResolver.resolve(ss, ss.toData(json), true);
+        MapSampleMetadata metadata = MapSampleMetadataResolver.resolve(ss, jetMapMetadataResolver, ss.toData(json), true);
 
         checkFields(
                 metadata,
@@ -424,7 +414,7 @@
         );
 
         // Test value.
-        metadata = MapSampleMetadataResolver.resolve(ss, ss.toData(json), false);
+        metadata = MapSampleMetadataResolver.resolve(ss, jetMapMetadataResolver, ss.toData(json), false);
 
         checkFields(
                 metadata,
@@ -437,14 +427,6 @@
                 convertedField("_null", QueryDataType.OBJECT, false),
                 hiddenField(VALUE, QueryDataType.OBJECT, false)
         );
-=======
-        try {
-            MapSampleMetadataResolver.resolve(ss, jetMapMetadataResolver, ss.toData(new HazelcastJsonValue("{ \"test\": 10 }")), true);
-        } catch (QueryException e) {
-            assertEquals(SqlErrorCode.GENERIC, e.getCode());
-            assertTrue(e.getMessage().contains("JSON objects are not supported"));
-        }
->>>>>>> d73f7180
     }
 
     @Test
@@ -466,6 +448,31 @@
         given(jetMapMetadataResolver.resolvePortable(isA(ClassDefinition.class), eq(false))).willReturn(jetMetadata);
 
         metadata = MapSampleMetadataResolver.resolve(ss, jetMapMetadataResolver, new PortableParent(), false);
+
+        assertEquals(jetMetadata, metadata.getJetMetadata());
+    }
+
+    @Test
+    public void testJsonJetMetadata() {
+        InternalSerializationService ss = getSerializationService();
+
+        HazelcastJsonValue json = new HazelcastJsonValue(Json.object().toString());
+
+        // Key
+        Object jetMetadata = new Object();
+
+        given(jetMapMetadataResolver.resolveJson(true)).willReturn(jetMetadata);
+
+        MapSampleMetadata metadata = MapSampleMetadataResolver.resolve(ss, jetMapMetadataResolver, ss.toData(json), true);
+
+        assertEquals(jetMetadata, metadata.getJetMetadata());
+
+        // Value
+        jetMetadata = new Object();
+
+        given(jetMapMetadataResolver.resolveJson(false)).willReturn(jetMetadata);
+
+        metadata = MapSampleMetadataResolver.resolve(ss, jetMapMetadataResolver, ss.toData(json), false);
 
         assertEquals(jetMetadata, metadata.getJetMetadata());
     }
