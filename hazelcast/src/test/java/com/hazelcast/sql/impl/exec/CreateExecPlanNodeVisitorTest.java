/*
 * Copyright (c) 2008-2020, Hazelcast, Inc. All Rights Reserved.
 *
 * Licensed under the Apache License, Version 2.0 (the "License");
 * you may not use this file except in compliance with the License.
 * You may obtain a copy of the License at
 *
 * http://www.apache.org/licenses/LICENSE-2.0
 *
 * Unless required by applicable law or agreed to in writing, software
 * distributed under the License is distributed on an "AS IS" BASIS,
 * WITHOUT WARRANTIES OR CONDITIONS OF ANY KIND, either express or implied.
 * See the License for the specific language governing permissions and
 * limitations under the License.
 */

package com.hazelcast.sql.impl.exec;

import com.hazelcast.nio.ObjectDataInput;
import com.hazelcast.nio.ObjectDataOutput;
import com.hazelcast.sql.HazelcastSqlException;
import com.hazelcast.sql.impl.exec.root.RootExec;
import com.hazelcast.sql.impl.exec.root.RootResultConsumer;
import com.hazelcast.sql.impl.operation.QueryExecuteOperation;
import com.hazelcast.sql.impl.plan.node.PlanNode;
import com.hazelcast.sql.impl.plan.node.PlanNodeSchema;
import com.hazelcast.sql.impl.plan.node.PlanNodeVisitor;
import com.hazelcast.sql.impl.plan.node.RootPlanNode;
import com.hazelcast.sql.impl.row.Row;
import com.hazelcast.sql.impl.row.RowBatch;
import com.hazelcast.sql.impl.worker.QueryFragmentContext;
import com.hazelcast.test.HazelcastParallelClassRunner;
import com.hazelcast.test.annotation.ParallelJVMTest;
import com.hazelcast.test.annotation.QuickTest;
import org.junit.Test;
import org.junit.experimental.categories.Category;
import org.junit.runner.RunWith;

import java.io.IOException;
import java.util.Iterator;
import java.util.List;

import static org.junit.Assert.assertEquals;

@RunWith(HazelcastParallelClassRunner.class)
@Category({QuickTest.class, ParallelJVMTest.class})
public class CreateExecPlanNodeVisitorTest {

    private static final int OUTBOX_BATCH_SIZE = 512 * 1024;

    @Test
    public void testRoot() {
        int upstreamId = 1;
        int rootId = 2;

        TestRootResultConusmer consumer = new TestRootResultConusmer();

        TestUpstreamNode upstreamNode = new TestUpstreamNode(upstreamId);
        RootPlanNode rootNode = new RootPlanNode(rootId, upstreamNode);

<<<<<<< HEAD
        CreateExecPlanNodeVisitor visitor =
            new CreateExecPlanNodeVisitor(null, new QueryExecuteOperation().setRootConsumer(consumer, 1000), null, null, null);
=======
        CreateExecPlanNodeVisitor visitor = new CreateExecPlanNodeVisitor(
            null,
            null,
            new QueryExecuteOperation().setRootConsumer(consumer, 1000),
            null,
            OUTBOX_BATCH_SIZE
        );
>>>>>>> d1a8201d

        rootNode.visit(visitor);

        RootExec rootExec = (RootExec) visitor.getExec();
        assertEquals(rootId, rootExec.getId());

        TestUpstreamExec upstreamExec = (TestUpstreamExec) rootExec.getUpstream();
        assertEquals(upstreamId, upstreamExec.getId());
    }

    private static class TestUpstreamExec extends AbstractExec {
        private TestUpstreamExec(int id) {
            super(id);
        }

        @Override
        protected IterationResult advance0() {
            return null;
        }

        @Override
        protected RowBatch currentBatch0() {
            return null;
        }
    }

    private static class TestUpstreamNode implements PlanNode, CreateExecPlanNodeVisitorCallback {

        private final int id;

        private TestUpstreamNode(int id) {
            this.id = id;
        }

        @Override
        public int getId() {
            return id;
        }

        @Override
        public void visit(PlanNodeVisitor visitor) {
            visitor.onOtherNode(this);
        }

        @Override
        public void onVisit(CreateExecPlanNodeVisitor visitor) {
            visitor.push(new TestUpstreamExec(getId()));
        }

        @Override
        public PlanNodeSchema getSchema() {
            return null;
        }

        @Override
        public int getInputCount() {
            return 0;
        }

        @Override
        public void writeData(ObjectDataOutput out) throws IOException {
            // No-op.
        }

        @Override
        public void readData(ObjectDataInput in) throws IOException {
            // No-op.
        }
    }

    private static class TestRootResultConusmer implements RootResultConsumer {
        @Override
        public void setup(QueryFragmentContext context) {
            // No-op.
        }

        @Override
        public boolean consume(List<Row> batch, boolean last) {
            return false;
        }

        @Override
        public Iterator<Row> iterator() {
            return null;
        }

        @Override
        public void onError(HazelcastSqlException error) {
            // No-op.
        }
    }
}<|MERGE_RESOLUTION|>--- conflicted
+++ resolved
@@ -58,18 +58,14 @@
         TestUpstreamNode upstreamNode = new TestUpstreamNode(upstreamId);
         RootPlanNode rootNode = new RootPlanNode(rootId, upstreamNode);
 
-<<<<<<< HEAD
-        CreateExecPlanNodeVisitor visitor =
-            new CreateExecPlanNodeVisitor(null, new QueryExecuteOperation().setRootConsumer(consumer, 1000), null, null, null);
-=======
         CreateExecPlanNodeVisitor visitor = new CreateExecPlanNodeVisitor(
             null,
             null,
             new QueryExecuteOperation().setRootConsumer(consumer, 1000),
             null,
-            OUTBOX_BATCH_SIZE
+            OUTBOX_BATCH_SIZE,
+            null
         );
->>>>>>> d1a8201d
 
         rootNode.visit(visitor);
 
