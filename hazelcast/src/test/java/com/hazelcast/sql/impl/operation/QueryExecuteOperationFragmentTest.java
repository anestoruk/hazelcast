--- conflicted
+++ resolved
@@ -52,12 +52,8 @@
     @Test
     public void testSerialization() {
         QueryExecuteOperationFragment original = new QueryExecuteOperationFragment(
-<<<<<<< HEAD
             UUID.randomUUID(),
-            MockPhysicalNode.create(1, QueryDataType.INT),
-=======
             MockPlanNode.create(1, QueryDataType.INT),
->>>>>>> b583b953
             Arrays.asList(UUID.randomUUID(), UUID.randomUUID())
         );
 
