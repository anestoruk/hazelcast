/*
 * Copyright 2023 Hazelcast Inc.
 *
 * Licensed under the Hazelcast Community License (the "License");
 * you may not use this file except in compliance with the License.
 * You may obtain a copy of the License at
 *
 * http://hazelcast.com/hazelcast-community-license
 *
 * Unless required by applicable law or agreed to in writing, software
 * distributed under the License is distributed on an "AS IS" BASIS,
 * WITHOUT WARRANTIES OF ANY KIND, either express or implied.
 * See the License for the specific language governing permissions and
 * limitations under the License.
 */

package com.hazelcast.jet.kafka.impl;

import com.hazelcast.collection.IList;
import com.hazelcast.config.DataConnectionConfig;
import com.hazelcast.core.HazelcastInstance;
import com.hazelcast.function.FunctionEx;
import com.hazelcast.function.ToLongFunctionEx;
import com.hazelcast.internal.util.UuidUtil;
import com.hazelcast.jet.Job;
import com.hazelcast.jet.SimpleTestInClusterSupport;
import com.hazelcast.jet.config.JobConfig;
import com.hazelcast.jet.config.ProcessingGuarantee;
import com.hazelcast.jet.core.BroadcastKey;
import com.hazelcast.jet.core.EventTimePolicy;
import com.hazelcast.jet.core.JobStatus;
import com.hazelcast.jet.core.Processor;
import com.hazelcast.jet.core.Watermark;
import com.hazelcast.jet.core.test.TestInbox;
import com.hazelcast.jet.core.test.TestOutbox;
import com.hazelcast.jet.core.test.TestProcessorContext;
import com.hazelcast.jet.datamodel.Tuple2;
import com.hazelcast.jet.impl.JobExecutionRecord;
import com.hazelcast.jet.impl.JobRepository;
import com.hazelcast.jet.kafka.KafkaSources;
<<<<<<< HEAD
import com.hazelcast.jet.kafka.TopicsConfig;
import com.hazelcast.jet.kafka.TopicsConfig.TopicConfig;
import com.hazelcast.jet.pipeline.DataLinkRef;
=======
import com.hazelcast.jet.pipeline.DataConnectionRef;
>>>>>>> 765cc352
import com.hazelcast.jet.pipeline.Pipeline;
import com.hazelcast.jet.pipeline.Sinks;
import com.hazelcast.test.annotation.ParallelJVMTest;
import com.hazelcast.test.annotation.QuickTest;
import org.apache.kafka.clients.consumer.ConsumerRecord;
import org.apache.kafka.clients.consumer.KafkaConsumer;
import org.apache.kafka.clients.producer.RecordMetadata;
import org.apache.kafka.common.errors.TimeoutException;
import org.apache.kafka.common.serialization.ByteArrayDeserializer;
import org.apache.kafka.common.serialization.IntegerDeserializer;
import org.apache.kafka.common.serialization.StringDeserializer;
import org.junit.AfterClass;
import org.junit.Before;
import org.junit.BeforeClass;
import org.junit.Ignore;
import org.junit.Test;
import org.junit.experimental.categories.Category;

import javax.annotation.Nonnull;
import java.io.IOException;
import java.time.Duration;
import java.util.AbstractMap.SimpleImmutableEntry;
import java.util.ArrayList;
import java.util.Arrays;
import java.util.Collection;
import java.util.HashMap;
import java.util.HashSet;
import java.util.List;
import java.util.Map;
import java.util.Map.Entry;
import java.util.Properties;
import java.util.Set;
import java.util.concurrent.Future;

import static com.hazelcast.jet.Util.entry;
import static com.hazelcast.jet.config.ProcessingGuarantee.AT_LEAST_ONCE;
import static com.hazelcast.jet.config.ProcessingGuarantee.EXACTLY_ONCE;
import static com.hazelcast.jet.config.ProcessingGuarantee.NONE;
import static com.hazelcast.jet.core.EventTimePolicy.eventTimePolicy;
import static com.hazelcast.jet.core.JobStatus.RUNNING;
import static com.hazelcast.jet.core.JobStatus.SUSPENDED;
import static com.hazelcast.jet.core.WatermarkPolicy.limitingLag;
import static com.hazelcast.jet.impl.execution.WatermarkCoalescer.IDLE_MESSAGE;
import static java.util.Arrays.asList;
import static java.util.Collections.singletonList;
import static java.util.concurrent.TimeUnit.NANOSECONDS;
import static java.util.stream.Collectors.groupingBy;
import static java.util.stream.Collectors.mapping;
import static java.util.stream.Collectors.toList;
import static java.util.stream.Collectors.toSet;
import static java.util.stream.IntStream.range;
import static org.assertj.core.api.Assertions.assertThat;
import static org.assertj.core.api.Assertions.assertThatThrownBy;
import static org.junit.Assert.assertEquals;
import static org.junit.Assert.assertFalse;
import static org.junit.Assert.assertNotNull;
import static org.junit.Assert.assertNull;
import static org.junit.Assert.assertTrue;

@Category({QuickTest.class, ParallelJVMTest.class})
public class StreamKafkaPTest extends SimpleTestInClusterSupport {

    private static final int INITIAL_PARTITION_COUNT = 4;
    private static final long LAG = 3;

    private static KafkaTestSupport kafkaTestSupport;

    private String topic1Name;
    private String topic2Name;

    @BeforeClass
    public static void beforeClass() throws IOException {
        kafkaTestSupport = KafkaTestSupport.create();
        kafkaTestSupport.createKafkaCluster();
        initialize(2, null);
    }

    @Before
    public void before() {
        topic1Name = randomString();
        topic2Name = randomString();
        kafkaTestSupport.createTopic(topic1Name, INITIAL_PARTITION_COUNT);
        kafkaTestSupport.createTopic(topic2Name, INITIAL_PARTITION_COUNT);
    }

    @AfterClass
    public static void afterClass() {
        kafkaTestSupport.shutdownKafkaCluster();
        kafkaTestSupport = null;
    }

    // test for https://github.com/hazelcast/hazelcast/issues/21455
    @Test
    public void test_nonExistentTopic() {
        Pipeline p = Pipeline.create();
        p.readFrom(KafkaSources.kafka(properties(), "nonExistentTopic"))
                .withoutTimestamps()
                .writeTo(Sinks.list("sink"));

        Job job = instance().getJet().newJob(p);

        assertJobStatusEventually(job, RUNNING);
        assertTrueAllTheTime(() -> assertEquals(RUNNING, job.getStatus()), 3);
    }

    @Test
    public void when_projectionFunctionProvided_then_appliedToReadRecords() {
        int messageCount = 20;
        Pipeline p = Pipeline.create();
        p.readFrom(KafkaSources.<Integer, String, String>kafka(properties(), rec -> rec.value() + "-x", topic1Name))
                .withoutTimestamps()
                .writeTo(Sinks.list("sink"));

        instance().getJet().newJob(p);
        sleepAtLeastSeconds(3);
        for (int i = 0; i < messageCount; i++) {
            kafkaTestSupport.produce(topic1Name, i, Integer.toString(i));
        }
        IList<String> list = instance().getList("sink");
        assertTrueEventually(() -> {
            assertEquals(messageCount, list.size());
            for (int i = 0; i < messageCount; i++) {
                String value = i + "-x";
                assertTrue("missing entry: " + value, list.contains(value));
            }
        }, 5);
    }

    @Test
    public void when_processingGuaranteeNone_then_ignorePartitionsInitialOffsets() {
        testWithPartitionsInitialOffsets(NONE, 100, 100);
    }

    @Test
    public void when_processingGuaranteeAtLeastOnce_then_readFromPartitionsInitialOffsets() {
        testWithPartitionsInitialOffsets(AT_LEAST_ONCE, 80, 90);
    }

    @Test
    public void when_processingGuaranteeExactlyOnce_then_readFromPartitionsInitialOffsets() {
        testWithPartitionsInitialOffsets(EXACTLY_ONCE, 80, 90);
    }

    private void testWithPartitionsInitialOffsets(
            ProcessingGuarantee guarantee, int expectedRecordsReadFromTopic1, int expectedRecordsReadFromTopic2
    ) {
        for (int i = 0; i < 100; i++) {
            kafkaTestSupport.produce(topic1Name, i, String.valueOf(i));
            kafkaTestSupport.produce(topic2Name, i, String.valueOf(i));
        }
        sleepAtLeastSeconds(3);

        TopicsConfig topicsConfig = new TopicsConfig()
                .addTopicConfig(new TopicConfig(topic1Name)
                        // 20 total records will be skipped from topic1
                        .addPartitionInitialOffset(0, 5L)
                        .addPartitionInitialOffset(1, 5L)
                        .addPartitionInitialOffset(2, 5L)
                        .addPartitionInitialOffset(3, 5L))
                .addTopicConfig(new TopicConfig(topic2Name)
                        // 10 total records will be skipped from topic2
                        .addPartitionInitialOffset(0, 5L)
                        .addPartitionInitialOffset(2, 5L));

        Pipeline p = Pipeline.create();
        p.readFrom(KafkaSources.<Integer, String, Tuple2<String, String>>kafka(
                        properties(), r -> Tuple2.tuple2(r.value(), r.topic()), topicsConfig
                ))
                .withoutTimestamps()
                .writeTo(Sinks.list("sink"));

        instance().getJet().newJob(p, new JobConfig().setProcessingGuarantee(guarantee));
        sleepAtLeastSeconds(3);

        IList<Tuple2<String, String>> list = instance().getList("sink");
        int totalRecordsRead = expectedRecordsReadFromTopic1 + expectedRecordsReadFromTopic2;
        assertTrueEventually(() -> assertEquals(totalRecordsRead, list.size()), 5);

        // group retrieved records by topic and check if expected number of records were skipped
        Map<String, List<String>> recordsByTopic = list.stream()
                .collect(groupingBy(Tuple2::f1, mapping(Tuple2::f0, toList())));

        assertThat(recordsByTopic.get(topic1Name).size())
                .isEqualTo(expectedRecordsReadFromTopic1);
        assertThat(recordsByTopic.get(topic2Name).size())
                .isEqualTo(expectedRecordsReadFromTopic2);
    }

    @Test
    public void when_processingGuaranteeNone_then_continueFromBeginningAfterJobRestart() {
        TopicsConfig topicsConfig = new TopicsConfig().addTopicConfig(new TopicConfig(topic1Name));

        // 100 messages will be produced before the job is restarted and then another batch of 100 will be produced
        // after the job is restarted (so there will be 200 messages in total)
        int messageCount = 100;

        // all messages produced before the job is restarted should be read
        int expectedCountBeforeRestart = 100;

        // for processing guarantee equal to NONE, when the job is restarted, the initial 100 messages will be
        // read twice, so total expected number of messages should be: 100 + 200 = 300
        int expectedCountAfterRestart = 300;

        testWithJobRestart(messageCount, topicsConfig, NONE,
                expectedCountBeforeRestart, expectedCountAfterRestart);
    }

    @Test
    public void when_processingGuaranteeNoneWithConsumerGroup_then_continueFromLastReadMessageAfterJobRestart() {
        TopicsConfig topicsConfig = new TopicsConfig().addTopicConfig(new TopicConfig(topic1Name));
        Properties kafkaProperties = properties();
        kafkaProperties.setProperty("group.id", randomString());
        int messageCount = 100;

        // all messages produced before the job is restarted should be read
        int expectedCountBeforeRestart = 100;

        // after restarting the job, records consumption should be resumed from the last committed offsets
        // for given consumer group
        int expectedCountAfterRestart = 200;

        testWithJobRestart(messageCount, topicsConfig, NONE,
                expectedCountBeforeRestart, expectedCountAfterRestart, kafkaProperties);
    }

    @Test
    public void when_atLeastOnce_then_continueFromLastReadMessageAfterJobRestart() {
        TopicsConfig topicsConfig = new TopicsConfig().addTopicConfig(new TopicConfig(topic1Name));
        int messageCount = 100;
        int expectedCountBeforeRestart = 100;

        // for processing guarantee different from NONE, when the job is restarted, consumption should be resumed
        // from the last successfully consumed message
        int expectedCountAfterRestart = 200;

        testWithJobRestart(messageCount, topicsConfig, AT_LEAST_ONCE,
                expectedCountBeforeRestart, expectedCountAfterRestart);
    }

    @Test
    public void when_atLeastOnceWithInitialOffsets_then_continueFromLastReadMessageAfterJobRestart() {
        TopicsConfig topicsConfig = new TopicsConfig()
                .addTopicConfig(new TopicConfig(topic1Name)
                        .addPartitionInitialOffset(0, 5L)
                        .addPartitionInitialOffset(1, 5L)
                        .addPartitionInitialOffset(2, 5L)
                        .addPartitionInitialOffset(3, 5L)
                );
        int messageCount = 100;

        // 20 messages will be skipped, because of initial offsets' configuration
        int expectedCountBeforeRestart = 80;

        // for processing guarantee different from NONE, when the job is restarted, consumption should be resumed
        // from the last successfully consumed message (i.e. initial offsets' configuration should be ignored while
        // restoring the job from snapshot)
        int expectedCountAfterRestart = 180;

        testWithJobRestart(messageCount, topicsConfig, AT_LEAST_ONCE,
                expectedCountBeforeRestart, expectedCountAfterRestart);
    }

    private void testWithJobRestart(
            int messageCount,
            TopicsConfig topicsConfig,
            ProcessingGuarantee processingGuarantee,
            int expectedCountBeforeRestart,
            int expectedCountAfterRestart
    ) {
        testWithJobRestart(messageCount, topicsConfig, processingGuarantee,
                expectedCountBeforeRestart, expectedCountAfterRestart, properties());
    }

    private void testWithJobRestart(
            int messageCount,
            TopicsConfig topicsConfig,
            ProcessingGuarantee processingGuarantee,
            int expectedCountBeforeRestart,
            int expectedCountAfterRestart,
            Properties kafkaProperties
    ) {
        for (int i = 0; i < messageCount; i++) {
            kafkaTestSupport.produce(topic1Name, i, String.valueOf(i));
        }
        sleepAtLeastSeconds(3);

        Pipeline p = Pipeline.create();
        p.readFrom(KafkaSources.<Integer, String, String>kafka(kafkaProperties, ConsumerRecord::value, topicsConfig))
                .withoutTimestamps()
                .writeTo(Sinks.list("sink"));

        Job job = instance().getJet().newJob(p, new JobConfig().setProcessingGuarantee(processingGuarantee));
        sleepAtLeastSeconds(3);

        assertTrueEventually(() -> assertEquals(expectedCountBeforeRestart, instance().getList("sink").size()), 5);

        job.restart();

        for (int i = messageCount; i < messageCount * 2; i++) {
            kafkaTestSupport.produce(topic1Name, i, String.valueOf(i));
        }
        sleepAtLeastSeconds(3);

        assertTrueEventually(() -> assertEquals(expectedCountAfterRestart, instance().getList("sink").size()), 5);
    }

    @Test
    public void integrationTest_noSnapshotting() throws Exception {
        integrationTest(ProcessingGuarantee.NONE);
    }

    @Test
    public void integrationTest_withSnapshotting() throws Exception {
        integrationTest(EXACTLY_ONCE);
    }

    private void integrationTest(ProcessingGuarantee guarantee) throws Exception {
        int messageCount = 20;
        HazelcastInstance[] instances = new HazelcastInstance[2];
        Arrays.setAll(instances, i -> createHazelcastInstance());

        Pipeline p = Pipeline.create();
        p.readFrom(KafkaSources.kafka(properties(), topic1Name, topic2Name))
                .withoutTimestamps()
                .writeTo(Sinks.list("sink"));

        JobConfig config = new JobConfig();
        config.setProcessingGuarantee(guarantee);
        config.setSnapshotIntervalMillis(500);
        Job job = instances[0].getJet().newJob(p, config);
        sleepSeconds(3);
        for (int i = 0; i < messageCount; i++) {
            kafkaTestSupport.produce(topic1Name, i, Integer.toString(i));
            kafkaTestSupport.produce(topic2Name, i - messageCount, Integer.toString(i - messageCount));
        }
        IList<Object> list = instances[0].getList("sink");

        assertTrueEventually(() -> {
            assertEquals(messageCount * 2, list.size());
            for (int i = 0; i < messageCount; i++) {
                Entry<Integer, String> entry1 = createEntry(i);
                Entry<Integer, String> entry2 = createEntry(i - messageCount);
                assertTrue("missing entry: " + entry1, list.contains(entry1));
                assertTrue("missing entry: " + entry2, list.contains(entry2));
            }
        }, 15);

        if (guarantee != ProcessingGuarantee.NONE) {
            // wait until a new snapshot appears
            JobRepository jr = new JobRepository(instances[0]);
            long currentMax = jr.getJobExecutionRecord(job.getId()).snapshotId();
            assertTrueEventually(() -> {
                JobExecutionRecord jobExecutionRecord = jr.getJobExecutionRecord(job.getId());
                assertNotNull("jobExecutionRecord == null", jobExecutionRecord);
                long newMax = jobExecutionRecord.snapshotId();
                assertTrue("no snapshot produced", newMax > currentMax);
                System.out.println("snapshot " + newMax + " found, previous was " + currentMax);
            });

            // Bring down one member. Job should restart and drain additional items (and maybe
            // some of the previous duplicately).
            instances[1].getLifecycleService().terminate();
            Thread.sleep(500);

            for (int i = messageCount; i < 2 * messageCount; i++) {
                kafkaTestSupport.produce(topic1Name, i, Integer.toString(i));
                kafkaTestSupport.produce(topic2Name, i - messageCount, Integer.toString(i - messageCount));
            }

            assertTrueEventually(() -> {
                assertTrue("Not all messages were received", list.size() >= messageCount * 4);
                for (int i = 0; i < 2 * messageCount; i++) {
                    Entry<Integer, String> entry1 = createEntry(i);
                    Entry<Integer, String> entry2 = createEntry(i - messageCount);
                    assertTrue("missing entry: " + entry1, list.contains(entry1));
                    assertTrue("missing entry: " + entry2, list.contains(entry2));
                }
            }, 10);
        }

        assertFalse(job.getFuture().isDone());

        // cancel the job
        job.cancel();
        assertTrueEventually(() -> assertTrue(job.getFuture().isDone()));
    }

    @Test
    public void when_eventsInAllPartitions_then_watermarkOutputImmediately() throws Exception {
        StreamKafkaP processor = createProcessor(properties(), 1, r -> entry(r.key(), r.value()), 10_000);
        TestOutbox outbox = new TestOutbox(new int[]{10}, 10);
        processor.init(outbox, new TestProcessorContext());

        for (int i = 0; i < INITIAL_PARTITION_COUNT; i++) {
            Entry<Integer, String> event = entry(i + 100, Integer.toString(i));
            System.out.println("produced event " + event);
            //Wait for the event to be published to Kafka, the processor can access Kafka metadata
            kafkaTestSupport.produce(topic1Name, i, null, event.getKey(), event.getValue()).get();
            if (i == INITIAL_PARTITION_COUNT - 1) {
                assertEquals(new Watermark(100 - LAG), consumeEventually(processor, outbox));
            }
            assertEquals(event, consumeEventually(processor, outbox));
        }
    }

    @Test
    public void when_noAssignedPartitionAndAddedLater_then_resumesFromIdle() throws Exception {
        // we ask to create 5th out of 5 processors, but we have only 4 partitions and 1 topic
        // --> our processor will have nothing assigned
        StreamKafkaP processor = createProcessor(properties(), 1, r -> entry(r.key(), r.value()), 10_000);
        TestOutbox outbox = new TestOutbox(new int[]{10}, 10);
        processor.init(outbox, new TestProcessorContext()
                .setTotalParallelism(INITIAL_PARTITION_COUNT + 1)
                .setGlobalProcessorIndex(INITIAL_PARTITION_COUNT));

        assertTrue(processor.currentAssignment.isEmpty());
        assertEquals(IDLE_MESSAGE, consumeEventually(processor, outbox));

        // add a partition and produce an event to it
        kafkaTestSupport.setPartitionCount(topic1Name, INITIAL_PARTITION_COUNT + 1);
        Entry<Integer, String> value = produceEventToNewPartition(INITIAL_PARTITION_COUNT);

        Object actualEvent;
        do {
            actualEvent = consumeEventually(processor, outbox);
        } while (actualEvent instanceof Watermark);
        assertEquals(value, actualEvent);
    }

    @Test
    public void when_eventsInSinglePartition_then_watermarkAfterIdleTime() throws Exception {
        // When
        StreamKafkaP processor = createProcessor(properties(), 2, r -> entry(r.key(), r.value()), 10_000);
        TestOutbox outbox = new TestOutbox(new int[]{10}, 10);
        processor.init(outbox, new TestProcessorContext());
        kafkaTestSupport.produce(topic1Name, 10, "foo");

        // Then
        assertEquals(entry(10, "foo"), consumeEventually(processor, outbox));
        long time1 = System.nanoTime();
        assertEquals(new Watermark(10 - LAG), consumeEventually(processor, outbox));
        long time2 = System.nanoTime();
        long elapsedMs = NANOSECONDS.toMillis(time2 - time1);
        assertBetween("elapsed time", elapsedMs, 3000, 30_000);
    }

    @Test
    public void when_snapshotSaved_then_offsetsRestored() throws Exception {
        StreamKafkaP processor = createProcessor(properties(), 2, r -> entry(r.key(), r.value()), 10_000);
        TestOutbox outbox = new TestOutbox(new int[]{10}, 10);
        processor.init(outbox, new TestProcessorContext().setProcessingGuarantee(EXACTLY_ONCE));

        kafkaTestSupport.produce(topic1Name, 0, "0");
        assertEquals(entry(0, "0"), consumeEventually(processor, outbox));

        // create snapshot
        TestInbox snapshot = saveSnapshot(processor, outbox);
        Set<Entry<Object, Object>> snapshotItems = unwrapBroadcastKey(snapshot.queue());

        // consume one more item
        kafkaTestSupport.produce(topic1Name, 1, "1");
        assertEquals(entry(1, "1"), consumeEventually(processor, outbox));

        // create new processor and restore snapshot
        processor = createProcessor(properties(), 2, r -> entry(r.key(), r.value()), 10_000);
        outbox = new TestOutbox(new int[]{10}, 10);
        processor.init(outbox, new TestProcessorContext().setProcessingGuarantee(EXACTLY_ONCE));

        // restore snapshot
        processor.restoreFromSnapshot(snapshot);
        assertTrue("snapshot not fully processed", snapshot.isEmpty());

        TestInbox snapshot2 = saveSnapshot(processor, outbox);
        assertEquals("new snapshot not equal after restore", snapshotItems, unwrapBroadcastKey(snapshot2.queue()));

        // the second item should be produced one more time
        assertEquals(entry(1, "1"), consumeEventually(processor, outbox));

        assertNoMoreItems(processor, outbox);
    }

    @Test
    public void when_duplicateTopicsProvide_then_uniqueTopicsSubscribed() {
        HazelcastInstance[] instances = instances();
        assertClusterSizeEventually(2, instances);

        // need new topic because we want 2 partitions only
        String topic = randomString();
        kafkaTestSupport.createTopic(topic, 2);

        Pipeline p = Pipeline.create();
        // Pass the same topic twice
        p.readFrom(KafkaSources.kafka(properties(), topic, topic))
                .withoutTimestamps()
                .setLocalParallelism(1)
                .writeTo(Sinks.list("sink"));

        JobConfig config = new JobConfig();
        Job job = instances[0].getJet().newJob(p, config);

        assertJobStatusEventually(job, RUNNING, 10);

        int messageCount = 1000;
        for (int i = 0; i < messageCount; i++) {
            kafkaTestSupport.produce(topic, i, Integer.toString(i));
        }

        IList<Object> list = instances[0].getList("sink");
        try {
            // Wait for all messages
            assertTrueEventually(() -> assertThat(list).hasSize(messageCount), 15);
            // Check there are no more messages (duplicates..)
            assertTrueAllTheTime(() -> assertThat(list).hasSize(messageCount), 1);
        } finally {
            job.cancel();
        }
    }

    private <T> StreamKafkaP<Integer, String, T> createProcessor(
            Properties properties,
            int numTopics,
            @Nonnull FunctionEx<ConsumerRecord<Integer, String>, T> projectionFn,
            long idleTimeoutMillis
    ) {
        assert numTopics == 1 || numTopics == 2;
        List<String> topics = numTopics == 1
                ? singletonList(topic1Name)
                : asList(topic1Name, topic2Name);
        TopicsConfig topicsConfig = new TopicsConfig().addTopics(topics);
        return createProcessor(properties, topicsConfig, projectionFn, idleTimeoutMillis);
    }

    private <T> StreamKafkaP<Integer, String, T> createProcessor(
            Properties properties,
            TopicsConfig topicsConfig,
            @Nonnull FunctionEx<ConsumerRecord<Integer, String>, T> projectionFn,
            long idleTimeoutMillis
    ) {
        ToLongFunctionEx<T> timestampFn = e ->
                e instanceof Entry
                        ? (int) ((Entry) e).getKey()
                        : System.currentTimeMillis();
        EventTimePolicy<T> eventTimePolicy = eventTimePolicy(
                timestampFn, limitingLag(LAG), 1, 0, idleTimeoutMillis);
        return new StreamKafkaP<>((c) -> new KafkaConsumer<>(properties), topicsConfig, projectionFn, eventTimePolicy);
    }

    @Test
    public void when_partitionAdded_then_consumedFromBeginning() throws Exception {
        Properties properties = properties();
        properties.setProperty("metadata.max.age.ms", "100");
        StreamKafkaP processor = createProcessor(properties, 2, r -> entry(r.key(), r.value()), 10_000);
        TestOutbox outbox = new TestOutbox(new int[]{10}, 10);
        processor.init(outbox, new TestProcessorContext());

        kafkaTestSupport.produce(topic1Name, 0, "0");
        assertEquals(entry(0, "0"), consumeEventually(processor, outbox));

        kafkaTestSupport.setPartitionCount(topic1Name, INITIAL_PARTITION_COUNT + 2);
        kafkaTestSupport.resetProducer(); // this allows production to the added partition

        boolean somethingInPartition1 = false;
        for (int i = 1; i < 11; i++) {
            Future<RecordMetadata> future = kafkaTestSupport.produce(topic1Name, i, Integer.toString(i));
            RecordMetadata recordMetadata = future.get();
            System.out.println("Entry " + i + " produced to partition " + recordMetadata.partition());
            somethingInPartition1 |= recordMetadata.partition() == 1;
        }
        assertTrue("nothing was produced to partition-1", somethingInPartition1);
        Set<Object> receivedEvents = new HashSet<>();
        for (int i = 1; i < 11; i++) {
            try {
                receivedEvents.add(consumeEventually(processor, outbox));
            } catch (AssertionError e) {
                throw new AssertionError("Unable to receive 10 items, events so far: " + receivedEvents);
            }
        }
        assertEquals(range(1, 11).mapToObj(i -> entry(i, Integer.toString(i))).collect(toSet()), receivedEvents);
    }

    @Test
    public void when_partitionAddedWhilePartitionsInitialOffsetsProvided_then_consumedFromBeginning() throws Exception {
        Properties properties = properties();
        properties.setProperty("metadata.max.age.ms", "100");
        TopicsConfig topicsConfig = new TopicsConfig()
                .addTopic(topic2Name)
                .addTopicConfig(new TopicConfig(topic1Name)
                        .addPartitionInitialOffset(0, 1L)
                        .addPartitionInitialOffset(1, 1L)
                        .addPartitionInitialOffset(2, 1L)
                        .addPartitionInitialOffset(3, 1L)
                        // specify initial offset for non-existing partitions as well
                        .addPartitionInitialOffset(4, 1L)
                        .addPartitionInitialOffset(5, 1L)
                );

        StreamKafkaP<Integer, String, Entry<Integer, String>> processor = createProcessor(
                properties, topicsConfig, r -> entry(r.key(), r.value()), 10_000);
        TestOutbox outbox = new TestOutbox(new int[]{10}, 10);
        TestProcessorContext context = new TestProcessorContext();
        context.setProcessingGuarantee(AT_LEAST_ONCE);
        processor.init(outbox, context);

        kafkaTestSupport.produce(topic1Name, 0, "0"); // first record will be skipped due to topics config
        kafkaTestSupport.produce(topic1Name, 1, "1");
        assertEquals(entry(1, "1"), consumeEventually(processor, outbox));

        kafkaTestSupport.setPartitionCount(topic1Name, INITIAL_PARTITION_COUNT + 2);
        kafkaTestSupport.resetProducer(); // this allows production to the added partition

        boolean somethingInPartition1 = false;
        for (int i = 2; i < 12; i++) {
            Future<RecordMetadata> future = kafkaTestSupport.produce(topic1Name, i, Integer.toString(i));
            RecordMetadata recordMetadata = future.get();
            System.out.println("## Entry " + i + " produced to partition " + recordMetadata.partition());
            somethingInPartition1 |= recordMetadata.partition() == 1;
        }
        assertTrue("nothing was produced to partition-1", somethingInPartition1);
        Set<Object> receivedEvents = new HashSet<>();
        for (int i = 2; i < 12; i++) {
            try {
                receivedEvents.add(consumeEventually(processor, outbox));
            } catch (AssertionError e) {
                throw new AssertionError("Unable to receive 10 items, events so far: " + receivedEvents);
            }
        }
        assertEquals(range(2, 12).mapToObj(i -> entry(i, Integer.toString(i))).collect(toSet()), receivedEvents);
    }

    @Test
    public void when_partitionAddedWhileJobDown_then_consumedFromBeginning() throws Exception {
        IList<Entry<Integer, String>> sinkList = instance().getList("sinkList");
        Pipeline p = Pipeline.create();
        Properties properties = properties();
        properties.setProperty("auto.offset.reset", "latest");
        p.readFrom(KafkaSources.<Integer, String>kafka(properties, topic1Name))
                .withoutTimestamps()
                .writeTo(Sinks.list(sinkList));

        Job job = instance().getJet().newJob(p, new JobConfig().setProcessingGuarantee(EXACTLY_ONCE));
        assertTrueEventually(() -> {
            // This might add multiple `0` events to the topic - we need to do this because the source starts from
            // the latest position and we don't exactly know when it starts, so we try repeatedly
            kafkaTestSupport.produce(topic1Name, 0, "0").get();
            assertFalse(sinkList.isEmpty());
            assertEquals(entry(0, "0"), sinkList.get(0));
        });
        job.suspend();
        assertJobStatusEventually(job, JobStatus.SUSPENDED);
        // Note that the job might not have consumed all the zeroes from the topic at this point

        // When
        kafkaTestSupport.setPartitionCount(topic1Name, INITIAL_PARTITION_COUNT + 2);
        // We produce to a partition that didn't exist during the previous job execution.
        // The job must start reading the new partition from the beginning, otherwise it would miss this item.
        Entry<Integer, String> event = produceEventToNewPartition(INITIAL_PARTITION_COUNT);

        job.resume();
        // All events after the resume will be loaded: the non-consumed zeroes, and the possibly multiple
        // events added in produceEventToNewPartition(). But they must include the event added to the new partition.
        assertTrueEventually(() -> assertThat(sinkList).contains(event));
    }

    @Test
    public void when_autoOffsetResetLatest_then_doesNotReadOldMessages() throws Exception {
        IList<Entry<Integer, String>> sinkList = instance().getList("sinkList");
        Pipeline p = Pipeline.create();
        Properties properties = properties();
        properties.setProperty("auto.offset.reset", "latest");
        p.readFrom(KafkaSources.<Integer, String>kafka(properties, topic1Name))
                .withoutTimestamps()
                .writeTo(Sinks.list(sinkList));

        kafkaTestSupport.produce(topic1Name, 0, "0").get();
        instance().getJet().newJob(p);
        assertTrueAllTheTime(() -> assertTrue(sinkList.isEmpty()), 2);
    }

    @Test
    public void when_autoOffsetResetEarliest_then_startsFromEarliestAfterRestart() throws Exception {
        IList<Entry<Integer, String>> sinkList = instance().getList("sinkList");
        Pipeline p = Pipeline.create();
        Properties properties = properties();
        properties.setProperty("auto.offset.reset", "earliest");
        p.readFrom(KafkaSources.<Integer, String>kafka(properties, topic1Name))
                .withoutTimestamps()
                .writeTo(Sinks.list(sinkList));

        kafkaTestSupport.produce(topic1Name, 0, "0").get();
        Job job = instance().getJet().newJob(p);
        assertTrueEventually(() -> assertEquals(singletonList(entry(0, "0")), sinkList));
        job.suspend();
        assertJobStatusEventually(job, SUSPENDED);
        kafkaTestSupport.produce(topic1Name, 0, "1").get();
        sinkList.clear();
        job.resume();
        assertTrueEventually(() ->
                assertEquals(asList(entry(0, "0"), entry(0, "1")), new ArrayList<>(sinkList)));
    }

    @Test
    public void when_autoOffsetResetEarliestAndGroupIdSet_then_startsFromCommittedOffsetAfterRestart() throws Exception {
        IList<Entry<Integer, String>> sinkList = instance().getList("sinkList");
        Pipeline p = Pipeline.create();
        Properties properties = properties();
        properties.setProperty("auto.offset.reset", "earliest");
        properties.setProperty("group.id", randomString());
        p.readFrom(KafkaSources.<Integer, String>kafka(properties, topic1Name))
                .withoutTimestamps()
                .writeTo(Sinks.list(sinkList));

        kafkaTestSupport.produce(topic1Name, 0, "0").get();
        Job job = instance().getJet().newJob(p);
        assertTrueEventually(() -> assertEquals(singletonList(entry(0, "0")), sinkList));
        job.suspend();
        assertJobStatusEventually(job, SUSPENDED);
        kafkaTestSupport.produce(topic1Name, 0, "1").get();
        sinkList.clear();
        job.resume();
        assertTrueEventually(() ->
                assertEquals(singletonList(entry(0, "1")), new ArrayList<>(sinkList)));
    }

    @Test
    public void when_noAssignedPartitions_then_emitIdleMsgImmediately() throws Exception {
        StreamKafkaP processor = createProcessor(properties(), 2, r -> entry(r.key(), r.value()), 100_000);
        TestOutbox outbox = new TestOutbox(new int[]{10}, 10);
        TestProcessorContext context = new TestProcessorContext()
                // Set global parallelism to higher number than number of partitions
                .setTotalParallelism(INITIAL_PARTITION_COUNT * 2 + 1)
                .setGlobalProcessorIndex(INITIAL_PARTITION_COUNT * 2);

        processor.init(outbox, context);
        processor.complete();

        assertEquals(IDLE_MESSAGE, outbox.queue(0).poll());
    }

    @Test
    public void when_customProjection_then_used() throws Exception {
        // When
        StreamKafkaP processor = createProcessor(properties(), 2, r -> r.key() + "=" + r.value(), 10_000);
        TestOutbox outbox = new TestOutbox(new int[]{10}, 10);
        processor.init(outbox, new TestProcessorContext());
        kafkaTestSupport.produce(topic1Name, 0, "0");

        // Then
        assertEquals("0=0", consumeEventually(processor, outbox));
    }

    @Test
    public void when_customProjectionToNull_then_filteredOut() throws Exception {
        // When
        EventTimePolicy<String> eventTimePolicy = eventTimePolicy(
                Long::parseLong,
                limitingLag(0),
                1, 0,
                0
        );
        StreamKafkaP processor = new StreamKafkaP<Integer, String, String>(
                (c) -> new KafkaConsumer<>(properties()),
                singletonList(topic1Name),
                r -> "0".equals(r.value()) ? null : r.value(),
                eventTimePolicy
        );
        TestOutbox outbox = new TestOutbox(new int[]{10}, 10);
        processor.init(outbox, new TestProcessorContext());
        kafkaTestSupport.produce(topic1Name, 0, "0");
        kafkaTestSupport.produce(topic1Name, 0, "1");

        // Then
        assertTrueEventually(() -> {
            assertFalse(processor.complete());
            assertFalse("no item in outbox", outbox.queue(0).isEmpty());
        }, 3);
        assertEquals("1", outbox.queue(0).poll());
        assertNull(outbox.queue(0).poll());
    }

    @Test
    @Ignore("https://github.com/hazelcast/hazelcast-jet/issues/3011")
    public void when_topicDoesNotExist_then_partitionCountGreaterThanZero() {
        KafkaConsumer<Integer, String> c = kafkaTestSupport.createConsumer("non-existing-topic");
        assertGreaterOrEquals("partition count", c.partitionsFor("non-existing-topic", Duration.ofSeconds(2)).size(), 1);
    }

    @Test
    public void when_consumerCannotConnect_then_partitionForTimeout() {
        Map<String, Object> properties = new HashMap<>();
        properties.put("bootstrap.servers", "127.0.0.1:33333");
        properties.put("key.deserializer", ByteArrayDeserializer.class.getName());
        properties.put("value.deserializer", ByteArrayDeserializer.class.getName());
        KafkaConsumer<Integer, String> c = new KafkaConsumer<>(properties);
        assertThatThrownBy(() -> c.partitionsFor("t", Duration.ofMillis(100)))
                .isInstanceOf(TimeoutException.class);
    }

    @Test
    public void when_dataConnectionRef_then_readMessages() throws Exception {
        instance().getConfig().addDataConnectionConfig(
                new DataConnectionConfig("kafka-config")
                        .setType("Kafka")
                        .setShared(false) // shared would eagerly create a producer, which needs serializer properties
                        .setProperties(properties())
        );

        IList<Entry<Integer, String>> sinkList = instance().getList("sinkList");
        Pipeline p = Pipeline.create();
        Properties properties = properties();
        properties.setProperty("auto.offset.reset", "latest");
<<<<<<< HEAD
        p.readFrom(KafkaSources.<Integer, String>kafka(new DataLinkRef("kafka-config"), topic1Name))
                .withoutTimestamps()
                .writeTo(Sinks.list(sinkList));
=======
        p.readFrom(KafkaSources.<Integer, String>kafka(new DataConnectionRef("kafka-config"), topic1Name))
         .withoutTimestamps()
         .writeTo(Sinks.list(sinkList));
>>>>>>> 765cc352

        kafkaTestSupport.produce(topic1Name, 0, "0").get();
        instance().getJet().newJob(p);
        assertTrueEventually(() -> assertThat(sinkList).contains(entry(0, "0")), 2);
    }

    @SuppressWarnings("unchecked")
    private <T> T consumeEventually(Processor processor, TestOutbox outbox) {
        assertTrueEventually(() -> {
            assertFalse(processor.complete());
            assertFalse("no item in outbox", outbox.queue(0).isEmpty());
        }, 12);
        return (T) outbox.queue(0).poll();
    }

    private void assertNoMoreItems(StreamKafkaP processor, TestOutbox outbox) throws InterruptedException {
        Thread.sleep(1000);
        assertFalse(processor.complete());
        assertTrue("unexpected items in outbox: " + outbox.queue(0), outbox.queue(0).isEmpty());
    }

    @SuppressWarnings("unchecked")
    private Set<Entry<Object, Object>> unwrapBroadcastKey(Collection c) {
        // BroadcastKey("x") != BroadcastKey("x") ==> we need to extract the key
        Set<Entry<Object, Object>> res = new HashSet<>();
        for (Object o : c) {
            Entry<BroadcastKey<?>, ?> entry = (Entry<BroadcastKey<?>, ?>) o;
            Object equalsSafeValue = entry.getValue() instanceof long[]
                    ? Arrays.toString((long[]) entry.getValue())
                    : entry.getValue();
            res.add(entry(entry.getKey().key(), equalsSafeValue));
        }
        return res;
    }

    private TestInbox saveSnapshot(StreamKafkaP streamKafkaP, TestOutbox outbox) {
        TestInbox snapshot = new TestInbox();
        assertTrue(streamKafkaP.saveToSnapshot());
        outbox.drainSnapshotQueueAndReset(snapshot.queue(), false);
        return snapshot;
    }

    public static Properties properties() {
        Properties properties = new Properties();
        properties.setProperty("bootstrap.servers", kafkaTestSupport.getBrokerConnectionString());
        properties.setProperty("key.deserializer", IntegerDeserializer.class.getCanonicalName());
        properties.setProperty("value.deserializer", StringDeserializer.class.getCanonicalName());
        properties.setProperty("auto.offset.reset", "earliest");
        return properties;
    }

    private static Map.Entry<Integer, String> createEntry(int i) {
        return new SimpleImmutableEntry<>(i, Integer.toString(i));
    }

    private Entry<Integer, String> produceEventToNewPartition(int partitionId) throws Exception {
        String value;
        while (true) {
            // reset the producer for each attempt as it might not see the new partition yet
            kafkaTestSupport.resetProducer();
            value = UuidUtil.newUnsecureUuidString();
            Future<RecordMetadata> future = kafkaTestSupport.produce(topic1Name, partitionId, null, 0, value);
            RecordMetadata recordMetadata = future.get();
            if (recordMetadata.partition() == partitionId) {
                // if the event was added to the correct partition, stop
                break;
            }
            sleepMillis(250);
        }
        return entry(0, value);
    }
}<|MERGE_RESOLUTION|>--- conflicted
+++ resolved
@@ -38,13 +38,9 @@
 import com.hazelcast.jet.impl.JobExecutionRecord;
 import com.hazelcast.jet.impl.JobRepository;
 import com.hazelcast.jet.kafka.KafkaSources;
-<<<<<<< HEAD
 import com.hazelcast.jet.kafka.TopicsConfig;
 import com.hazelcast.jet.kafka.TopicsConfig.TopicConfig;
-import com.hazelcast.jet.pipeline.DataLinkRef;
-=======
 import com.hazelcast.jet.pipeline.DataConnectionRef;
->>>>>>> 765cc352
 import com.hazelcast.jet.pipeline.Pipeline;
 import com.hazelcast.jet.pipeline.Sinks;
 import com.hazelcast.test.annotation.ParallelJVMTest;
@@ -855,15 +851,10 @@
         Pipeline p = Pipeline.create();
         Properties properties = properties();
         properties.setProperty("auto.offset.reset", "latest");
-<<<<<<< HEAD
-        p.readFrom(KafkaSources.<Integer, String>kafka(new DataLinkRef("kafka-config"), topic1Name))
-                .withoutTimestamps()
-                .writeTo(Sinks.list(sinkList));
-=======
+
         p.readFrom(KafkaSources.<Integer, String>kafka(new DataConnectionRef("kafka-config"), topic1Name))
          .withoutTimestamps()
          .writeTo(Sinks.list(sinkList));
->>>>>>> 765cc352
 
         kafkaTestSupport.produce(topic1Name, 0, "0").get();
         instance().getJet().newJob(p);
