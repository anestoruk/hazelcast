--- conflicted
+++ resolved
@@ -26,11 +26,8 @@
 import com.hazelcast.jet.core.EventTimePolicy;
 import com.hazelcast.jet.core.Processor;
 import com.hazelcast.jet.kafka.KafkaProcessors;
-<<<<<<< HEAD
 import com.hazelcast.jet.kafka.TopicsConfig;
-=======
 import org.apache.kafka.clients.consumer.Consumer;
->>>>>>> da229ca2
 import org.apache.kafka.clients.consumer.ConsumerRecord;
 import org.apache.kafka.clients.consumer.ConsumerRecords;
 import org.apache.kafka.clients.consumer.KafkaConsumer;
@@ -98,22 +95,17 @@
             @Nonnull FunctionEx<? super ConsumerRecord<K, V>, ? extends T> projectionFn,
             @Nonnull EventTimePolicy<? super T> eventTimePolicy
     ) {
-<<<<<<< HEAD
-        this(properties, new TopicsConfig().addTopics(topics), projectionFn, eventTimePolicy);
+        this(kafkaConsumerFn, new TopicsConfig().addTopics(topics), projectionFn, eventTimePolicy);
     }
 
     public StreamKafkaP(
-            @Nonnull Properties properties,
+            @Nonnull FunctionEx<Context, Consumer<K, V>> kafkaConsumerFn,
             @Nonnull TopicsConfig topicsConfig,
             @Nonnull FunctionEx<? super ConsumerRecord<K, V>, ? extends T> projectionFn,
             @Nonnull EventTimePolicy<? super T> eventTimePolicy
     ) {
-        this.properties = properties;
+        this.kafkaConsumerFn = kafkaConsumerFn;
         this.topicsConfig = topicsConfig;
-=======
-        this.kafkaConsumerFn = kafkaConsumerFn;
-        this.topics = topics;
->>>>>>> da229ca2
         this.projectionFn = projectionFn;
         this.eventTimeMapper = new EventTimeMapper<>(eventTimePolicy);
     }
@@ -231,15 +223,15 @@
         traverser = isEmpty(records)
                 ? eventTimeMapper.flatMapIdle()
                 : traverseIterable(records).flatMap(record -> {
-                    offsets.get(record.topic())[record.partition()] = record.offset();
-                    T projectedRecord = projectionFn.apply(record);
-                    if (projectedRecord == null) {
-                        return Traversers.empty();
-                    }
-                    TopicPartition topicPartition = new TopicPartition(record.topic(), record.partition());
-                    return eventTimeMapper.flatMapEvent(projectedRecord, currentAssignment.get(topicPartition),
-                            record.timestamp());
-                });
+            offsets.get(record.topic())[record.partition()] = record.offset();
+            T projectedRecord = projectionFn.apply(record);
+            if (projectedRecord == null) {
+                return Traversers.empty();
+            }
+            TopicPartition topicPartition = new TopicPartition(record.topic(), record.partition());
+            return eventTimeMapper.flatMapEvent(projectedRecord, currentAssignment.get(topicPartition),
+                    record.timestamp());
+        });
 
         emitFromTraverser(traverser);
         return false;
@@ -264,14 +256,14 @@
         if (snapshotTraverser == null) {
             Stream<Entry<BroadcastKey<?>, ?>> snapshotStream =
                     offsets.entrySet().stream()
-                           .flatMap(entry -> IntStream.range(0, entry.getValue().length)
-                                  .filter(partition -> entry.getValue()[partition] >= 0)
-                                  .mapToObj(partition -> {
-                                      TopicPartition key = new TopicPartition(entry.getKey(), partition);
-                                      long offset = entry.getValue()[partition];
-                                      long watermark = eventTimeMapper.getWatermark(currentAssignment.get(key));
-                                      return entry(broadcastKey(key), new long[]{offset, watermark});
-                                  }));
+                            .flatMap(entry -> IntStream.range(0, entry.getValue().length)
+                                    .filter(partition -> entry.getValue()[partition] >= 0)
+                                    .mapToObj(partition -> {
+                                        TopicPartition key = new TopicPartition(entry.getKey(), partition);
+                                        long offset = entry.getValue()[partition];
+                                        long watermark = eventTimeMapper.getWatermark(currentAssignment.get(key));
+                                        return entry(broadcastKey(key), new long[]{offset, watermark});
+                                    }));
             snapshotTraverser = traverseStream(snapshotStream)
                     .onFirstNull(() -> {
                         snapshotTraverser = null;
@@ -285,7 +277,7 @@
                 Entry<BroadcastKey<?>, ?> partitionCountsItem = entry(
                         broadcastKey(PARTITION_COUNTS_SNAPSHOT_KEY),
                         topics.stream()
-                              .collect(toMap(topic -> topic, topic -> offsets.get(topic).length)));
+                                .collect(toMap(topic -> topic, topic -> offsets.get(topic).length)));
                 snapshotTraverser = snapshotTraverser.append(partitionCountsItem);
             }
         }
@@ -358,21 +350,12 @@
 
     @Nonnull
     public static <K, V, T> SupplierEx<Processor> processorSupplier(
-<<<<<<< HEAD
-            @Nonnull Properties properties,
+            @Nonnull FunctionEx<Context, Consumer<K, V>> kafkaConsumerSup,
             @Nonnull TopicsConfig topicsConfig,
             @Nonnull FunctionEx<? super ConsumerRecord<K, V>, ? extends T> projectionFn,
             @Nonnull EventTimePolicy<? super T> eventTimePolicy
     ) {
-        return () -> new StreamKafkaP<>(properties, topicsConfig, projectionFn, eventTimePolicy);
-=======
-            @Nonnull FunctionEx<Context, Consumer<K, V>> kafkaConsumerSup,
-            @Nonnull List<String> topics,
-            @Nonnull FunctionEx<? super ConsumerRecord<K, V>, ? extends T> projectionFn,
-            @Nonnull EventTimePolicy<? super T> eventTimePolicy
-    ) {
-        return () -> new StreamKafkaP<>(kafkaConsumerSup, topics, projectionFn, eventTimePolicy);
->>>>>>> da229ca2
+        return () -> new StreamKafkaP<>(kafkaConsumerSup, topicsConfig, projectionFn, eventTimePolicy);
     }
 
     private boolean handledByThisProcessor(int topicIndex, int partition) {
