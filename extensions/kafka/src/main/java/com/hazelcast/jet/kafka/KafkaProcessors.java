--- conflicted
+++ resolved
@@ -54,8 +54,17 @@
             @Nonnull EventTimePolicy<? super T> eventTimePolicy,
             @Nonnull String... topics
     ) {
+        Preconditions.checkPositive(topics.length, "At least one topic must be supplied");
         TopicsConfig topicsConfig = new TopicsConfig().addTopics(Arrays.asList(topics));
-        return streamKafkaP(properties, projectionFn, eventTimePolicy, topicsConfig);
+        return ProcessorMetaSupplier.of(
+                PREFERRED_LOCAL_PARALLELISM,
+                StreamKafkaP.processorSupplier(
+                        (c) -> new KafkaConsumer<>(properties),
+                        topicsConfig,
+                        projectionFn,
+                        eventTimePolicy
+                )
+        );
     }
 
     /**
@@ -73,12 +82,9 @@
         Preconditions.checkPositive(topicsConfig.getTopicNames().size(), "At least one topic must be supplied");
         return ProcessorMetaSupplier.of(
                 PREFERRED_LOCAL_PARALLELISM,
-<<<<<<< HEAD
-                StreamKafkaP.processorSupplier(properties, topicsConfig, projectionFn, eventTimePolicy)
-=======
                 StreamKafkaP.processorSupplier(
                         (c) -> new KafkaConsumer<>(properties),
-                        Arrays.asList(topics),
+                        topicsConfig,
                         projectionFn,
                         eventTimePolicy
                 )
@@ -113,7 +119,6 @@
                         projectionFn,
                         eventTimePolicy
                 )
->>>>>>> da229ca2
         );
     }
 
