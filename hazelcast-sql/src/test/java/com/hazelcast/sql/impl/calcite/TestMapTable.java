--- conflicted
+++ resolved
@@ -38,13 +38,9 @@
             fields,
             statistics,
             GenericQueryTargetDescriptor.INSTANCE,
-<<<<<<< HEAD
-            GenericQueryTargetDescriptor.INSTANCE, Collections.emptyMap())
+            GenericQueryTargetDescriptor.INSTANCE,
+            Collections.emptyMap())
         ;
-=======
-            GenericQueryTargetDescriptor.INSTANCE
-        );
->>>>>>> 977a15da
     }
 
     public static TestMapTable create(String schemaName, String name, TableField... fields) {
