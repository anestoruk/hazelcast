--- conflicted
+++ resolved
@@ -40,32 +40,8 @@
     protected HazelcastSchema createDefaultSchema() {
         Map<String, Table> tableMap = new HashMap<>();
 
-<<<<<<< HEAD
-        tableMap.put("r", new HazelcastTable(
-            null,
-            "r",
-            true,
-            null,
-            null,
-            null,
-            null,
-            fieldTypes("r", INT, "r1", INT, "r2", INT, "r3", INT), null, new TableStatistics(100))
-        );
-
-        tableMap.put("s", new HazelcastTable(
-            null,
-            "s",
-            true,
-            null,
-            null,
-            null,
-            null,
-            fieldTypes("s", INT, "s1", INT, "s2", INT, "s3", INT), null, new TableStatistics(100)
-        ));
-=======
         tableMap.put("r", partitionedTable("r", fields("r", INT, "r1", INT, "r2", INT, "r3", INT), null, 100));
         tableMap.put("s", partitionedTable("s", fields("s", INT, "s1", INT, "s2", INT, "s3", INT), null, 100));
->>>>>>> 93a0219d
 
         return new HazelcastSchema(tableMap);
     }
