/*
 * Copyright (c) 2008-2020, Hazelcast, Inc. All Rights Reserved.
 *
 * Licensed under the Apache License, Version 2.0 (the "License");
 * you may not use this file except in compliance with the License.
 * You may obtain a copy of the License at
 *
 * http://www.apache.org/licenses/LICENSE-2.0
 *
 * Unless required by applicable law or agreed to in writing, software
 * distributed under the License is distributed on an "AS IS" BASIS,
 * WITHOUT WARRANTIES OR CONDITIONS OF ANY KIND, either express or implied.
 * See the License for the specific language governing permissions and
 * limitations under the License.
 */

package com.hazelcast.sql.impl.calcite.schema;

import com.hazelcast.sql.impl.schema.SqlTopObjectDescriptor;
import com.hazelcast.sql.impl.type.QueryDataType;
import org.apache.calcite.rel.type.RelDataType;
import org.apache.calcite.rel.type.RelDataTypeFactory;
import org.apache.calcite.rel.type.RelDataTypeField;
import org.apache.calcite.rel.type.RelDataTypeFieldImpl;
import org.apache.calcite.rel.type.RelRecordType;
import org.apache.calcite.rel.type.StructKind;
import org.apache.calcite.schema.Statistic;
import org.apache.calcite.schema.impl.AbstractTable;
import org.apache.calcite.sql.type.SqlTypeName;

import java.util.ArrayList;
import java.util.Collections;
import java.util.HashMap;
import java.util.List;
import java.util.Map;

/**
 * Hazelcast table which provides information about its fields.
 */
@SuppressWarnings("checkstyle:ExecutableStatementCount")
public final class HazelcastTable extends AbstractTable {

    private static final Map<QueryDataType, SqlTypeName> QUERY_TO_SQL_TYPE = new HashMap<>();

    static {
        // TODO: VO: Mapping should be done from type family.
        QUERY_TO_SQL_TYPE.put(QueryDataType.VARCHAR, SqlTypeName.VARCHAR);
        QUERY_TO_SQL_TYPE.put(QueryDataType.VARCHAR_CHARACTER, SqlTypeName.CHAR);

        QUERY_TO_SQL_TYPE.put(QueryDataType.BIT, SqlTypeName.BOOLEAN);
        QUERY_TO_SQL_TYPE.put(QueryDataType.TINYINT, SqlTypeName.TINYINT);
        QUERY_TO_SQL_TYPE.put(QueryDataType.SMALLINT, SqlTypeName.SMALLINT);
        QUERY_TO_SQL_TYPE.put(QueryDataType.INT, SqlTypeName.INTEGER);
        QUERY_TO_SQL_TYPE.put(QueryDataType.BIGINT, SqlTypeName.BIGINT);

        QUERY_TO_SQL_TYPE.put(QueryDataType.DECIMAL, SqlTypeName.DECIMAL);
        QUERY_TO_SQL_TYPE.put(QueryDataType.DECIMAL_BIG_INTEGER, SqlTypeName.DECIMAL);

        QUERY_TO_SQL_TYPE.put(QueryDataType.REAL, SqlTypeName.REAL);
        QUERY_TO_SQL_TYPE.put(QueryDataType.DOUBLE, SqlTypeName.DOUBLE);

        QUERY_TO_SQL_TYPE.put(QueryDataType.TIME, SqlTypeName.TIME);
        QUERY_TO_SQL_TYPE.put(QueryDataType.DATE, SqlTypeName.DATE);
        QUERY_TO_SQL_TYPE.put(QueryDataType.TIMESTAMP, SqlTypeName.TIMESTAMP);
        QUERY_TO_SQL_TYPE.put(QueryDataType.TIMESTAMP_WITH_TZ_DATE, SqlTypeName.TIMESTAMP_WITH_LOCAL_TIME_ZONE);
        QUERY_TO_SQL_TYPE.put(QueryDataType.TIMESTAMP_WITH_TZ_CALENDAR, SqlTypeName.TIMESTAMP_WITH_LOCAL_TIME_ZONE);
        QUERY_TO_SQL_TYPE.put(QueryDataType.TIMESTAMP_WITH_TZ_INSTANT, SqlTypeName.TIMESTAMP_WITH_LOCAL_TIME_ZONE);
        QUERY_TO_SQL_TYPE.put(QueryDataType.TIMESTAMP_WITH_TZ_OFFSET_DATE_TIME, SqlTypeName.TIMESTAMP_WITH_LOCAL_TIME_ZONE);
        QUERY_TO_SQL_TYPE.put(QueryDataType.TIMESTAMP_WITH_TZ_ZONED_DATE_TIME, SqlTypeName.TIMESTAMP_WITH_LOCAL_TIME_ZONE);
        QUERY_TO_SQL_TYPE.put(QueryDataType.INTERVAL_YEAR_MONTH, SqlTypeName.INTERVAL_YEAR_MONTH);
        QUERY_TO_SQL_TYPE.put(QueryDataType.INTERVAL_DAY_SECOND, SqlTypeName.INTERVAL_DAY_SECOND);

        // TODO: Object type should be very restrictive, but currently all check for it are skipped. Use "STRUCTURED"?
        QUERY_TO_SQL_TYPE.put(QueryDataType.OBJECT, SqlTypeName.ANY);
    }

    private final String schemaName;
    private final String name;
    private final boolean partitioned;
    private final String distributionField;
    private final List<HazelcastTableIndex> indexes;
    private final Statistic statistic;
<<<<<<< HEAD

    /** Key descriptor. */
    private final SqlTopObjectDescriptor keyDescriptor;

    /** Value descriptor. */
    private final SqlTopObjectDescriptor valueDescriptor;

    /** Field types. */
=======
>>>>>>> 06270504
    private final Map<String, QueryDataType> fieldTypes;
    private final Map<String, String> fieldPaths;

    private RelDataType rowType;

    public HazelcastTable(
        String schemaName,
        String name,
        boolean partitioned,
        String distributionField,
        List<HazelcastTableIndex> indexes,
        SqlTopObjectDescriptor keyDescriptor,
        SqlTopObjectDescriptor valueDescriptor,
        Map<String, QueryDataType> fieldTypes,
        Map<String, String> fieldPaths,
        Statistic statistic
    ) {
        this.schemaName = schemaName;
        this.name = name;
        this.partitioned = partitioned;
        this.distributionField = distributionField;
        this.keyDescriptor = keyDescriptor;
        this.valueDescriptor = valueDescriptor;
        this.fieldTypes = fieldTypes != null ? fieldTypes : Collections.emptyMap();
        this.fieldPaths = fieldPaths != null ? fieldPaths : Collections.emptyMap();
        this.indexes = indexes != null ? indexes : Collections.emptyList();
        this.statistic = statistic;
    }

    public QueryDataType getFieldType(String fieldName) {
        QueryDataType fieldType = fieldTypes.get(fieldName);

        if (fieldType == null) {
            fieldType = QueryDataType.LATE;
        }

        return fieldType;
    }

    public String getFieldPath(String fieldName) {
        String path = fieldPaths.get(fieldName);

        return path != null ? path : fieldName;
    }

    public String getSchemaName() {
        return schemaName;
    }

    public String getName() {
        return name;
    }

    public boolean isPartitioned() {
        return partitioned;
    }

    public boolean isReplicated() {
        return !isPartitioned();
    }

    public String getDistributionField() {
        return distributionField;
    }

    public List<HazelcastTableIndex> getIndexes() {
        return indexes;
    }

    public List<RelDataTypeField> getFieldList() {
        return rowType.getFieldList();
    }

    public SqlTopObjectDescriptor getKeyDescriptor() {
        return keyDescriptor;
    }

    public SqlTopObjectDescriptor getValueDescriptor() {
        return valueDescriptor;
    }

    @Override
    public RelDataType getRowType(RelDataTypeFactory typeFactory) {
        if (rowType != null) {
            return rowType;
        }

        List<RelDataTypeField> fields = new ArrayList<>(fieldTypes.size());
        for (Map.Entry<String, QueryDataType> entry : fieldTypes.entrySet()) {
            SqlTypeName sqlTypeName = QUERY_TO_SQL_TYPE.get(entry.getValue());
            assert sqlTypeName != null;
            RelDataType relDataType = typeFactory.createSqlType(sqlTypeName);
            RelDataType nullableRelDataType = typeFactory.createTypeWithNullability(relDataType, true);
            RelDataTypeField field = new RelDataTypeFieldImpl(entry.getKey(), fields.size(), nullableRelDataType);
            fields.add(field);
        }
        rowType = new RelRecordType(StructKind.PEEK_FIELDS, fields, false);

        return rowType;
    }

    @Override
    public Statistic getStatistic() {
        return statistic;
    }

    @Override
    public String toString() {
        return getClass().getSimpleName() + "{name=" + name + ", partitioned=" + partitioned
            + ", distributionField=" + distributionField + ", indexes=" + indexes + '}';
    }

}<|MERGE_RESOLUTION|>--- conflicted
+++ resolved
@@ -80,17 +80,8 @@
     private final String distributionField;
     private final List<HazelcastTableIndex> indexes;
     private final Statistic statistic;
-<<<<<<< HEAD
-
-    /** Key descriptor. */
     private final SqlTopObjectDescriptor keyDescriptor;
-
-    /** Value descriptor. */
     private final SqlTopObjectDescriptor valueDescriptor;
-
-    /** Field types. */
-=======
->>>>>>> 06270504
     private final Map<String, QueryDataType> fieldTypes;
     private final Map<String, String> fieldPaths;
 
