/*
 * Copyright (c) 2008-2020, Hazelcast, Inc. All Rights Reserved.
 *
 * Licensed under the Apache License, Version 2.0 (the "License");
 * you may not use this file except in compliance with the License.
 * You may obtain a copy of the License at
 *
 * http://www.apache.org/licenses/LICENSE-2.0
 *
 * Unless required by applicable law or agreed to in writing, software
 * distributed under the License is distributed on an "AS IS" BASIS,
 * WITHOUT WARRANTIES OR CONDITIONS OF ANY KIND, either express or implied.
 * See the License for the specific language governing permissions and
 * limitations under the License.
 */

package com.hazelcast.sql.impl.calcite.opt.physical.visitor;

import com.hazelcast.internal.util.UuidUtil;
import com.hazelcast.internal.util.collection.PartitionIdSet;
import com.hazelcast.sql.impl.QueryException;
import com.hazelcast.sql.impl.QueryMetadata;
import com.hazelcast.sql.impl.QueryParameterMetadata;
import com.hazelcast.sql.impl.calcite.EdgeCollectorPlanNodeVisitor;
import com.hazelcast.sql.impl.calcite.expression.RexToExpressionVisitor;
import com.hazelcast.sql.impl.calcite.operators.HazelcastSqlOperatorTable;
import com.hazelcast.sql.impl.calcite.opt.AbstractScanRel;
import com.hazelcast.sql.impl.calcite.opt.ExplainCreator;
import com.hazelcast.sql.impl.calcite.opt.physical.FetchPhysicalRel;
import com.hazelcast.sql.impl.calcite.opt.physical.FilterPhysicalRel;
import com.hazelcast.sql.impl.calcite.opt.physical.MapIndexScanPhysicalRel;
import com.hazelcast.sql.impl.calcite.opt.physical.MapScanPhysicalRel;
import com.hazelcast.sql.impl.calcite.opt.physical.MaterializedInputPhysicalRel;
import com.hazelcast.sql.impl.calcite.opt.physical.PhysicalRel;
import com.hazelcast.sql.impl.calcite.opt.physical.ProjectPhysicalRel;
import com.hazelcast.sql.impl.calcite.opt.physical.ReplicatedMapScanPhysicalRel;
import com.hazelcast.sql.impl.calcite.opt.physical.ReplicatedToDistributedPhysicalRel;
import com.hazelcast.sql.impl.calcite.opt.physical.RootPhysicalRel;
import com.hazelcast.sql.impl.calcite.opt.physical.SortPhysicalRel;
import com.hazelcast.sql.impl.calcite.opt.physical.agg.AggregatePhysicalRel;
import com.hazelcast.sql.impl.calcite.opt.physical.exchange.BroadcastExchangePhysicalRel;
import com.hazelcast.sql.impl.calcite.opt.physical.exchange.RootExchangePhysicalRel;
import com.hazelcast.sql.impl.calcite.opt.physical.exchange.SortMergeExchangePhysicalRel;
import com.hazelcast.sql.impl.calcite.opt.physical.exchange.UnicastExchangePhysicalRel;
import com.hazelcast.sql.impl.calcite.opt.physical.join.HashJoinPhysicalRel;
import com.hazelcast.sql.impl.calcite.opt.physical.join.NestedLoopJoinPhysicalRel;
import com.hazelcast.sql.impl.calcite.schema.HazelcastTable;
import com.hazelcast.sql.impl.explain.QueryExplain;
import com.hazelcast.sql.impl.expression.ColumnExpression;
import com.hazelcast.sql.impl.expression.Expression;
import com.hazelcast.sql.impl.expression.aggregate.AggregateExpression;
import com.hazelcast.sql.impl.expression.aggregate.AverageAggregateExpression;
import com.hazelcast.sql.impl.expression.aggregate.CountAggregateExpression;
import com.hazelcast.sql.impl.expression.aggregate.CountRowExpression;
import com.hazelcast.sql.impl.expression.aggregate.DistributedAverageAggregateExpression;
import com.hazelcast.sql.impl.expression.aggregate.MaxAggregateExpression;
import com.hazelcast.sql.impl.expression.aggregate.MinAggregateExpression;
import com.hazelcast.sql.impl.expression.aggregate.SingleValueAggregateExpression;
import com.hazelcast.sql.impl.expression.aggregate.SumAggregateExpression;
import com.hazelcast.sql.impl.optimizer.OptimizerStatistics;
import com.hazelcast.sql.impl.partitioner.AllFieldsRowPartitioner;
import com.hazelcast.sql.impl.partitioner.FieldsRowPartitioner;
import com.hazelcast.sql.impl.plan.Plan;
import com.hazelcast.sql.impl.plan.PlanFragmentMapping;
import com.hazelcast.sql.impl.plan.node.AggregatePlanNode;
import com.hazelcast.sql.impl.plan.node.FetchOffsetPlanNodeFieldTypeProvider;
import com.hazelcast.sql.impl.plan.node.FetchPlanNode;
import com.hazelcast.sql.impl.plan.node.FilterPlanNode;
import com.hazelcast.sql.impl.plan.node.MapIndexScanPlanNode;
import com.hazelcast.sql.impl.plan.node.MapScanPlanNode;
import com.hazelcast.sql.impl.plan.node.MaterializedInputPlanNode;
import com.hazelcast.sql.impl.plan.node.PlanNode;
import com.hazelcast.sql.impl.plan.node.PlanNodeFieldTypeProvider;
import com.hazelcast.sql.impl.plan.node.PlanNodeSchema;
import com.hazelcast.sql.impl.plan.node.ProjectPlanNode;
import com.hazelcast.sql.impl.plan.node.ReplicatedMapScanPlanNode;
import com.hazelcast.sql.impl.plan.node.ReplicatedToPartitionedPlanNode;
import com.hazelcast.sql.impl.plan.node.RootPlanNode;
import com.hazelcast.sql.impl.plan.node.SortPlanNode;
import com.hazelcast.sql.impl.plan.node.io.BroadcastSendPlanNode;
import com.hazelcast.sql.impl.plan.node.io.ReceivePlanNode;
import com.hazelcast.sql.impl.plan.node.io.ReceiveSortMergePlanNode;
import com.hazelcast.sql.impl.plan.node.io.RootSendPlanNode;
import com.hazelcast.sql.impl.plan.node.io.UnicastSendPlanNode;
import com.hazelcast.sql.impl.plan.node.join.HashJoinPlanNode;
import com.hazelcast.sql.impl.plan.node.join.NestedLoopJoinPlanNode;
import com.hazelcast.sql.impl.schema.SqlTopObjectDescriptor;
import com.hazelcast.sql.impl.type.QueryDataType;
import org.apache.calcite.rel.RelFieldCollation;
import org.apache.calcite.rel.core.AggregateCall;
import org.apache.calcite.rex.RexNode;
import org.apache.calcite.sql.SqlAggFunction;

import java.util.ArrayDeque;
import java.util.ArrayList;
import java.util.Collections;
import java.util.Deque;
import java.util.HashMap;
import java.util.HashSet;
import java.util.List;
import java.util.Map;
import java.util.Set;
import java.util.UUID;

/**
 * Visitor which produces executable query plan.
 */
@SuppressWarnings({"checkstyle:ClassDataAbstractionCoupling", "checkstyle:classfanoutcomplexity", "rawtypes"})
public class PlanCreateVisitor implements PhysicalRelVisitor {
    /** ID of query coordinator. */
    private final UUID localMemberId;

    /** Partition mapping. */
    private final Map<UUID, PartitionIdSet> partMap;

    /** Participant IDs. */
    private final Set<UUID> memberIds;

    /** Rel ID map. */
    private final Map<PhysicalRel, List<Integer>> relIdMap;

    /** Original SQL. */
    private final String sql;

    private final QueryParameterMetadata parameterMetadata;

    /** Optimizer statistics. */
    private final OptimizerStatistics stats;

    /** Prepared fragments. */
    private final List<PlanNode> fragments = new ArrayList<>();

    /** Fragment mappings. */
    private final List<PlanFragmentMapping> fragmentMappings = new ArrayList<>();

    /** Outbound edge of the fragment. */
    private final List<Integer> fragmentOutboundEdge = new ArrayList<>();

    /** Inbound edges of the fragment. */
    private final List<List<Integer>> fragmentInboundEdges = new ArrayList<>();

    /** Upstream nodes. Normally it is a one node, except of multi-source operations (e.g. joins, sets, subqueries). */
    private final Deque<PlanNode> upstreamNodes = new ArrayDeque<>();

    /** ID of current edge. */
    private int nextEdgeGenerator;

    /** Root physical rel. */
    private RootPhysicalRel rootPhysicalRel;

    /** Root metadata. */
    private QueryMetadata rootMetadata;

    public PlanCreateVisitor(
        UUID localMemberId,
        Map<UUID, PartitionIdSet> partMap,
        Map<PhysicalRel, List<Integer>> relIdMap,
        String sql,
        QueryParameterMetadata parameterMetadata,
        OptimizerStatistics stats
    ) {
        this.localMemberId = localMemberId;
        this.partMap = partMap;
        this.relIdMap = relIdMap;
        this.sql = sql;
        this.parameterMetadata = parameterMetadata;
        this.stats = stats;

        memberIds = new HashSet<>(partMap.keySet());
    }

    public Plan getPlan() {
        // Calculate edges.
        Map<Integer, Integer> outboundEdgeMap = new HashMap<>();
        Map<Integer, Integer> inboundEdgeMap = new HashMap<>();
        Map<Integer, Integer> inboundEdgeMemberCountMap = new HashMap<>();

        for (int i = 0; i < fragments.size(); i++) {
            PlanFragmentMapping fragmentMapping = fragmentMappings.get(i);
            Integer outboundEdge = fragmentOutboundEdge.get(i);
            List<Integer> inboundEdges = fragmentInboundEdges.get(i);

            if (outboundEdge != null) {
                outboundEdgeMap.put(outboundEdge, i);
            }

            if (inboundEdges != null) {
                for (Integer inboundEdge : inboundEdges) {
                    int count = fragmentMapping.isDataMembers() ? partMap.size() : fragmentMapping.getMemberIds().size();

                    inboundEdgeMap.put(inboundEdge, i);
                    inboundEdgeMemberCountMap.put(inboundEdge, count);
                }
            }
        }

        assert rootPhysicalRel != null;
        assert rootMetadata != null;

        QueryExplain explain = ExplainCreator.explain(sql, rootPhysicalRel);

        return new Plan(
            partMap,
            fragments,
            fragmentMappings,
            outboundEdgeMap,
            inboundEdgeMap,
            inboundEdgeMemberCountMap,
            parameterMetadata,
            rootMetadata,
            explain,
            stats
        );
    }

    @Override
    public void onRoot(RootPhysicalRel rel) {
        rootPhysicalRel = rel;

        PlanNode upstreamNode = pollSingleUpstream();

        RootPlanNode rootNode = new RootPlanNode(
            pollId(rel),
            upstreamNode
        );

        rootMetadata = new QueryMetadata(rootNode.getSchema().getTypes());

        addFragment(rootNode, new PlanFragmentMapping(Collections.singleton(localMemberId), false));
    }

    @Override
    public void onMapScan(MapScanPhysicalRel rel) {
        List<String> fieldPaths = getScanFieldPaths(rel);

        PlanNodeSchema schemaBefore = getScanSchemaBeforeProject(rel);

        MapScanPlanNode scanNode = new MapScanPlanNode(
            pollId(rel),
            rel.getTableUnwrapped().getName(),
            scanKeyDescriptor(rel),
            scanValueDescriptor(rel),
            fieldPaths,
            schemaBefore.getTypes(),
            rel.getProjects(),
            convertFilter(schemaBefore, rel.getFilter())
        );

        pushUpstream(scanNode);
    }

    @Override
    public void onMapIndexScan(MapIndexScanPhysicalRel rel) {
        List<String> fieldPaths = getScanFieldPaths(rel);

        PlanNodeSchema schemaBefore = getScanSchemaBeforeProject(rel);

        MapIndexScanPlanNode scanNode = new MapIndexScanPlanNode(
            pollId(rel),
            rel.getTableUnwrapped().getName(),
            scanKeyDescriptor(rel),
            scanValueDescriptor(rel),
            fieldPaths,
            schemaBefore.getTypes(),
            rel.getProjects(),
            rel.getIndex().getName(),
            rel.getIndexFilter(),
            convertFilter(schemaBefore, rel.getRemainderFilter())
        );

        pushUpstream(scanNode);
    }

    @Override
    public void onReplicatedMapScan(ReplicatedMapScanPhysicalRel rel) {
        List<String> fieldPaths = getScanFieldPaths(rel);

        PlanNodeSchema schemaBefore = getScanSchemaBeforeProject(rel);

        ReplicatedMapScanPlanNode scanNode = new ReplicatedMapScanPlanNode(
            pollId(rel),
            rel.getTableUnwrapped().getName(),
            scanKeyDescriptor(rel),
            scanValueDescriptor(rel),
            fieldPaths,
            schemaBefore.getTypes(),
            rel.getProjects(),
            convertFilter(schemaBefore, rel.getFilter())
        );

        pushUpstream(scanNode);
    }

    @Override
    public void onSort(SortPhysicalRel rel) {
        PlanNode upstreamNode = pollSingleUpstream();
        PlanNodeSchema upstreamNodeSchema = upstreamNode.getSchema();

        List<RelFieldCollation> collations = rel.getCollation().getFieldCollations();

        List<Expression> expressions = new ArrayList<>(collations.size());
        List<Boolean> ascs = new ArrayList<>(collations.size());

        for (RelFieldCollation collation : collations) {
            RelFieldCollation.Direction direction = collation.getDirection();
            int idx = collation.getFieldIndex();

            expressions.add(ColumnExpression.create(idx, upstreamNodeSchema.getType(idx)));
            ascs.add(!direction.isDescending());
        }

        Expression fetch = convertExpression(FetchOffsetPlanNodeFieldTypeProvider.INSTANCE, rel.fetch);
        Expression offset = convertExpression(FetchOffsetPlanNodeFieldTypeProvider.INSTANCE, rel.offset);

        SortPlanNode sortNode = new SortPlanNode(
            pollId(rel),
            upstreamNode,
            expressions,
            ascs,
            fetch,
            offset
        );

        pushUpstream(sortNode);
    }

    @Override
    public void onRootExchange(RootExchangePhysicalRel rel) {
        // Get upstream node.
        PlanNode upstreamNode = pollSingleUpstream();

        // Create sender and push it as a fragment.
        int edge = nextEdge();

        int id = pollId(rel);

        RootSendPlanNode sendNode = new RootSendPlanNode(
            id,
            upstreamNode,
            edge
        );

        addFragment(sendNode, dataMemberMapping());

        // Create receiver.
        ReceivePlanNode receiveNode = new ReceivePlanNode(
            id,
            edge,
            sendNode.getSchema().getTypes()
        );

        pushUpstream(receiveNode);
    }

    @Override
    public void onUnicastExchange(UnicastExchangePhysicalRel rel) {
        // Get upstream node.
        PlanNode upstreamNode = pollSingleUpstream();

        // Create sender and push it as a fragment.
        int edge = nextEdge();

        int id = pollId(rel);

        UnicastSendPlanNode sendNode = new UnicastSendPlanNode(
            id,
            upstreamNode,
            edge,
            new FieldsRowPartitioner(rel.getHashFields())
        );

        addFragment(sendNode, dataMemberMapping());

        // Create receiver.
        ReceivePlanNode receiveNode = new ReceivePlanNode(
            id,
            edge,
            sendNode.getSchema().getTypes()
        );

        pushUpstream(receiveNode);
    }

    @Override
    public void onBroadcastExchange(BroadcastExchangePhysicalRel rel) {
        // Get upstream node.
        PlanNode upstreamNode = pollSingleUpstream();

        // Create sender and push it as a fragment.
        int edge = nextEdge();

        int id = pollId(rel);

        BroadcastSendPlanNode sendNode = new BroadcastSendPlanNode(
            id,
            upstreamNode,
            edge
        );

        addFragment(sendNode, dataMemberMapping());

        // Create receiver.
        ReceivePlanNode receiveNode = new ReceivePlanNode(
            id,
            edge,
            sendNode.getSchema().getTypes()
        );

        pushUpstream(receiveNode);
    }

    @Override
    public void onSortMergeExchange(SortMergeExchangePhysicalRel rel) {
        // Get upstream node. It should be sort node.
        PlanNode upstreamNode = pollSingleUpstream();

        assert upstreamNode instanceof SortPlanNode;

        SortPlanNode sortNode = (SortPlanNode) upstreamNode;

        // Create sender and push it as a fragment.
        int edge = nextEdge();

        int id = pollId(rel);

        UnicastSendPlanNode sendNode = new UnicastSendPlanNode(
            id,
            sortNode,
            edge,
            AllFieldsRowPartitioner.INSTANCE
        );

        addFragment(sendNode, dataMemberMapping());

        // Create a receiver and push it to stack.
        ReceiveSortMergePlanNode receiveNode = new ReceiveSortMergePlanNode(
            id,
            edge,
            sendNode.getSchema().getTypes(),
            sortNode.getExpressions(),
            sortNode.getAscs(),
            sortNode.getFetch(),
            sortNode.getOffset()
        );

        pushUpstream(receiveNode);
    }

     @Override
     public void onReplicatedToDistributed(ReplicatedToDistributedPhysicalRel rel) {
         PlanNode upstreamNode = pollSingleUpstream();

         ReplicatedToPartitionedPlanNode replicatedToPartitionedNode = new ReplicatedToPartitionedPlanNode(
             pollId(rel),
             upstreamNode,
             new FieldsRowPartitioner(rel.getHashFields())
         );

         pushUpstream(replicatedToPartitionedNode);
     }

     @Override
    public void onProject(ProjectPhysicalRel rel) {
        PlanNode upstreamNode = pollSingleUpstream();

        List<RexNode> projects = rel.getProjects();
        List<Expression> convertedProjects = new ArrayList<>(projects.size());

        for (RexNode project : projects) {
            Expression convertedProject = convertExpression(upstreamNode.getSchema(), project);

            convertedProjects.add(convertedProject);
        }

        ProjectPlanNode projectNode = new ProjectPlanNode(
            pollId(rel),
            upstreamNode,
            convertedProjects
        );

        pushUpstream(projectNode);
    }

    @Override
    public void onFilter(FilterPhysicalRel rel) {
        PlanNode upstreamNode = pollSingleUpstream();

        Expression<Boolean> filter = convertFilter(upstreamNode.getSchema(), rel.getCondition());

        FilterPlanNode filterNode = new FilterPlanNode(
            pollId(rel),
            upstreamNode,
            filter
        );

        pushUpstream(filterNode);
    }

    @Override
    public void onAggregate(AggregatePhysicalRel rel) {
        PlanNode upstreamNode = pollSingleUpstream();

        List<Integer> groupKey = rel.getGroupSet().toList();
        int sortedGroupKeySize = rel.getSortedGroupSet().toList().size();

        List<AggregateCall> aggCalls = rel.getAggCallList();

        List<AggregateExpression> aggAccumulators = new ArrayList<>();

        for (AggregateCall aggCall : aggCalls) {
            AggregateExpression aggAccumulator = convertAggregateCall(aggCall, upstreamNode.getSchema());

            aggAccumulators.add(aggAccumulator);
        }

        AggregatePlanNode aggNode = new AggregatePlanNode(
            pollId(rel),
            upstreamNode,
            groupKey,
            aggAccumulators,
            sortedGroupKeySize
        );

        pushUpstream(aggNode);
    }

     @SuppressWarnings("unchecked")
     @Override
     public void onNestedLoopJoin(NestedLoopJoinPhysicalRel rel) {
         PlanNode leftInput = pollSingleUpstream();
         PlanNode rightInput = pollSingleUpstream();

         PlanNodeSchema schema = PlanNodeSchema.combine(leftInput.getSchema(), rightInput.getSchema());

         RexNode condition = rel.getCondition();
         Expression convertedCondition = convertExpression(schema, condition);

         NestedLoopJoinPlanNode joinNode = new NestedLoopJoinPlanNode(
             pollId(rel),
             leftInput,
             rightInput,
             convertedCondition,
             rel.isOuter(),
             rel.isSemi(),
             rel.getRightRowColumnCount()
         );

         pushUpstream(joinNode);
     }

     @SuppressWarnings("unchecked")
     @Override
     public void onHashJoin(HashJoinPhysicalRel rel) {
         PlanNode leftInput = pollSingleUpstream();
         PlanNode rightInput = pollSingleUpstream();

         PlanNodeSchema schema = PlanNodeSchema.combine(leftInput.getSchema(), rightInput.getSchema());

         RexNode condition = rel.getCondition();
         Expression convertedCondition = convertExpression(schema, condition);

         HashJoinPlanNode joinNode = new HashJoinPlanNode(
             pollId(rel),
             leftInput,
             rightInput,
             convertedCondition,
             rel.getLeftHashKeys(),
             rel.getRightHashKeys(),
             rel.isOuter(),
             rel.isSemi(),
             rel.getRightRowColumnCount()
         );

         pushUpstream(joinNode);
     }

     @Override
     public void onMaterializedInput(MaterializedInputPhysicalRel rel) {
         PlanNode input = pollSingleUpstream();

         MaterializedInputPlanNode node = new MaterializedInputPlanNode(
             pollId(rel),
             input
         );

         pushUpstream(node);
     }

     @Override
     public void onFetch(FetchPhysicalRel rel) {
         PlanNode input = pollSingleUpstream();

         Expression fetch = convertExpression(FetchOffsetPlanNodeFieldTypeProvider.INSTANCE, rel.getFetch());
         Expression offset = convertExpression(FetchOffsetPlanNodeFieldTypeProvider.INSTANCE, rel.getOffset());

         FetchPlanNode node = new FetchPlanNode(
             pollId(rel),
             input,
             fetch,
             offset
         );

         pushUpstream(node);
     }

     public static AggregateExpression convertAggregateCall(AggregateCall aggCall, PlanNodeSchema upstreamSchema) {
        SqlAggFunction aggFunc = aggCall.getAggregation();
        List<Integer> argList = aggCall.getArgList();

        boolean distinct = aggCall.isDistinct();

        switch (aggFunc.getKind()) {
            case SUM:
                return SumAggregateExpression.create(aggregateColumn(argList, 0, upstreamSchema), distinct);

            case COUNT:
                Expression operand;

                if (argList.isEmpty()) {
                    operand = CountRowExpression.INSTANCE;
                } else {
                    assert argList.size() == 1;

                    operand = aggregateColumn(argList, 0, upstreamSchema);
                }

                return CountAggregateExpression.create(operand, distinct);

            case MIN:
                return MinAggregateExpression.create(aggregateColumn(argList, 0, upstreamSchema), distinct);

            case MAX:
                return MaxAggregateExpression.create(aggregateColumn(argList, 0, upstreamSchema), distinct);

            case AVG:
                return AverageAggregateExpression.create(aggregateColumn(argList, 0, upstreamSchema), distinct);

            case SINGLE_VALUE:
                assert argList.size() == 1;

                // TODO: Make sure to eliminate the whole aggregate whose goal is to deduplicate rows if we can prove
                //  that the input is unique (e.g. __key is present, or unique index is used, etc.)
                return SingleValueAggregateExpression.create(aggregateColumn(argList, 0, upstreamSchema), distinct);

            case OTHER_FUNCTION:
                assert aggFunc == HazelcastSqlOperatorTable.DISTRIBUTED_AVG;

                return DistributedAverageAggregateExpression.create(
                    aggregateColumn(argList, 0, upstreamSchema),
                    aggregateColumn(argList, 1, upstreamSchema)
                );

            default:
                throw QueryException.error("Unsupported aggregate call: " + aggFunc.getName());
        }
    }

     private static ColumnExpression<?> aggregateColumn(List<Integer> argList, int index, PlanNodeSchema upstreamSchema) {
         Integer columnIndex = argList.get(index);
         QueryDataType columnType = upstreamSchema.getType(columnIndex);

         return ColumnExpression.create(columnIndex, columnType);
     }

    /**
     * Push node to upstream stack.
     *
     * @param node Node.
     */
    private void pushUpstream(PlanNode node) {
        upstreamNodes.addFirst(node);
    }

    /**
     * Poll an upstream node which is expected to be the only available in the stack.
     *
     * @return Upstream node.
     */
    private PlanNode pollSingleUpstream() {
        return upstreamNodes.pollFirst();
    }

    /**
     * Create new fragment and clear intermediate state.
     *
     * @param node Node.
     * @param mapping Fragment mapping mode.
     */
    private void addFragment(PlanNode node, PlanFragmentMapping mapping) {
        EdgeCollectorPlanNodeVisitor edgeVisitor = new EdgeCollectorPlanNodeVisitor();

        node.visit(edgeVisitor);

<<<<<<< HEAD
        Integer outboundEdge = edgeVisitor.getOutboundEdge();
        List<Integer> inboundEdges = edgeVisitor.getInboundEdges();

        PlanFragment fragment = new PlanFragment(
            UuidUtil.newUnsecureUUID(),
            node,
            outboundEdge,
            inboundEdges,
            mapping
        );

        fragments.add(fragment);
=======
        fragments.add(node);
        fragmentMappings.add(mapping);
        fragmentOutboundEdge.add(edgeVisitor.getOutboundEdge());
        fragmentInboundEdges.add(edgeVisitor.getInboundEdges());
>>>>>>> 311ec984
    }

    private int nextEdge() {
        return nextEdgeGenerator++;
    }

    private int pollId(PhysicalRel rel) {
        List<Integer> ids = relIdMap.get(rel);

        assert ids != null;
        assert !ids.isEmpty();

        return ids.remove(0);
    }

    @SuppressWarnings("unchecked")
    private Expression<Boolean> convertFilter(PlanNodeSchema schema, RexNode expression) {
        if (expression == null) {
            return null;
        }

        Expression convertedExpression = convertExpression(schema, expression);

        return (Expression<Boolean>) convertedExpression;
    }

    private Expression convertExpression(PlanNodeFieldTypeProvider fieldTypeProvider, RexNode expression) {
        if (expression == null) {
            return null;
        }

        RexToExpressionVisitor converter = new RexToExpressionVisitor(fieldTypeProvider, parameterMetadata);

        return expression.accept(converter);
    }

    private static PlanNodeSchema getScanSchemaBeforeProject(AbstractScanRel rel) {
        HazelcastTable table = rel.getTableUnwrapped();

        List<QueryDataType> types = new ArrayList<>();

        for (String fieldName : rel.getTable().getRowType().getFieldNames()) {
            types.add(table.getFieldType(fieldName));
        }

        return new PlanNodeSchema(types);
    }

    private static List<String> getScanFieldPaths(AbstractScanRel rel) {
        HazelcastTable table = rel.getTableUnwrapped();

        List<String> paths = new ArrayList<>();

         for (String fieldName : rel.getTable().getRowType().getFieldNames()) {
             String fieldPath = table.getFieldPath(fieldName);

             paths.add(fieldPath);
         }

        return paths;
    }

     private static SqlTopObjectDescriptor scanKeyDescriptor(AbstractScanRel rel) {
         return rel.getTableUnwrapped().getKeyDescriptor();
     }

     private static SqlTopObjectDescriptor scanValueDescriptor(AbstractScanRel rel) {
         return rel.getTableUnwrapped().getValueDescriptor();
     }

    // TODO: Data member mapping should be used only for fragments with scans!
    private PlanFragmentMapping dataMemberMapping() {
        return new PlanFragmentMapping(memberIds, true);
    }
}<|MERGE_RESOLUTION|>--- conflicted
+++ resolved
@@ -691,25 +691,10 @@
 
         node.visit(edgeVisitor);
 
-<<<<<<< HEAD
-        Integer outboundEdge = edgeVisitor.getOutboundEdge();
-        List<Integer> inboundEdges = edgeVisitor.getInboundEdges();
-
-        PlanFragment fragment = new PlanFragment(
-            UuidUtil.newUnsecureUUID(),
-            node,
-            outboundEdge,
-            inboundEdges,
-            mapping
-        );
-
-        fragments.add(fragment);
-=======
         fragments.add(node);
         fragmentMappings.add(mapping);
         fragmentOutboundEdge.add(edgeVisitor.getOutboundEdge());
         fragmentInboundEdges.add(edgeVisitor.getInboundEdges());
->>>>>>> 311ec984
     }
 
     private int nextEdge() {
