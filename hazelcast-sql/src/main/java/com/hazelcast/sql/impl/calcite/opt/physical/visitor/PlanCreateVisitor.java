/*
 * Copyright (c) 2008-2020, Hazelcast, Inc. All Rights Reserved.
 *
 * Licensed under the Apache License, Version 2.0 (the "License");
 * you may not use this file except in compliance with the License.
 * You may obtain a copy of the License at
 *
 * http://www.apache.org/licenses/LICENSE-2.0
 *
 * Unless required by applicable law or agreed to in writing, software
 * distributed under the License is distributed on an "AS IS" BASIS,
 * WITHOUT WARRANTIES OR CONDITIONS OF ANY KIND, either express or implied.
 * See the License for the specific language governing permissions and
 * limitations under the License.
 */

package com.hazelcast.sql.impl.calcite.opt.physical.visitor;

import com.hazelcast.internal.util.collection.PartitionIdSet;
import com.hazelcast.security.permission.ActionConstants;
import com.hazelcast.security.permission.MapPermission;
import com.hazelcast.sql.SqlColumnMetadata;
import com.hazelcast.sql.SqlRowMetadata;
import com.hazelcast.sql.impl.QueryException;
import com.hazelcast.sql.impl.QueryParameterMetadata;
import com.hazelcast.sql.impl.QueryUtils;
import com.hazelcast.sql.impl.calcite.SqlToQueryType;
import com.hazelcast.sql.impl.calcite.opt.ExplainCreator;
import com.hazelcast.sql.impl.calcite.opt.physical.FetchPhysicalRel;
import com.hazelcast.sql.impl.calcite.opt.physical.FilterPhysicalRel;
import com.hazelcast.sql.impl.calcite.opt.physical.MapIndexScanPhysicalRel;
import com.hazelcast.sql.impl.calcite.opt.physical.MapScanPhysicalRel;
import com.hazelcast.sql.impl.calcite.opt.physical.MaterializedInputPhysicalRel;
import com.hazelcast.sql.impl.calcite.opt.physical.PhysicalRel;
import com.hazelcast.sql.impl.calcite.opt.physical.ProjectPhysicalRel;
import com.hazelcast.sql.impl.calcite.opt.physical.ReplicatedMapScanPhysicalRel;
import com.hazelcast.sql.impl.calcite.opt.physical.ReplicatedToDistributedPhysicalRel;
import com.hazelcast.sql.impl.calcite.opt.physical.RootPhysicalRel;
import com.hazelcast.sql.impl.calcite.opt.physical.SortPhysicalRel;
import com.hazelcast.sql.impl.calcite.opt.physical.ValuesPhysicalRel;
import com.hazelcast.sql.impl.calcite.opt.physical.agg.AggregatePhysicalRel;
import com.hazelcast.sql.impl.calcite.opt.physical.exchange.AbstractExchangePhysicalRel;
import com.hazelcast.sql.impl.calcite.opt.physical.exchange.BroadcastExchangePhysicalRel;
import com.hazelcast.sql.impl.calcite.opt.physical.exchange.RootExchangePhysicalRel;
import com.hazelcast.sql.impl.calcite.opt.physical.exchange.SortMergeExchangePhysicalRel;
import com.hazelcast.sql.impl.calcite.opt.physical.exchange.UnicastExchangePhysicalRel;
import com.hazelcast.sql.impl.calcite.opt.physical.join.HashJoinPhysicalRel;
import com.hazelcast.sql.impl.calcite.opt.physical.join.NestedLoopJoinPhysicalRel;
import com.hazelcast.sql.impl.calcite.schema.HazelcastTable;
import com.hazelcast.sql.impl.calcite.validate.HazelcastSqlOperatorTable;
import com.hazelcast.sql.impl.explain.QueryExplain;
import com.hazelcast.sql.impl.expression.ColumnExpression;
import com.hazelcast.sql.impl.expression.Expression;
import com.hazelcast.sql.impl.expression.aggregate.AggregateExpression;
import com.hazelcast.sql.impl.expression.aggregate.AverageAggregateExpression;
import com.hazelcast.sql.impl.expression.aggregate.CountAggregateExpression;
import com.hazelcast.sql.impl.expression.aggregate.CountRowExpression;
import com.hazelcast.sql.impl.expression.aggregate.DistributedAverageAggregateExpression;
import com.hazelcast.sql.impl.expression.aggregate.MaxAggregateExpression;
import com.hazelcast.sql.impl.expression.aggregate.MinAggregateExpression;
import com.hazelcast.sql.impl.expression.aggregate.SingleValueAggregateExpression;
import com.hazelcast.sql.impl.expression.aggregate.SumAggregateExpression;
import com.hazelcast.sql.impl.extract.QueryPath;
import com.hazelcast.sql.impl.partitioner.AllFieldsRowPartitioner;
import com.hazelcast.sql.impl.partitioner.FieldsRowPartitioner;
import com.hazelcast.sql.impl.plan.Plan;
import com.hazelcast.sql.impl.plan.PlanFragmentMapping;
import com.hazelcast.sql.impl.plan.cache.PlanCacheKey;
import com.hazelcast.sql.impl.plan.cache.PlanObjectKey;
import com.hazelcast.sql.impl.plan.node.AggregatePlanNode;
import com.hazelcast.sql.impl.plan.node.EmptyPlanNode;
import com.hazelcast.sql.impl.plan.node.FetchOffsetPlanNodeFieldTypeProvider;
import com.hazelcast.sql.impl.plan.node.FetchPlanNode;
import com.hazelcast.sql.impl.plan.node.FilterPlanNode;
import com.hazelcast.sql.impl.plan.node.MapIndexScanPlanNode;
import com.hazelcast.sql.impl.plan.node.MapScanPlanNode;
import com.hazelcast.sql.impl.plan.node.MaterializedInputPlanNode;
import com.hazelcast.sql.impl.plan.node.PlanNode;
import com.hazelcast.sql.impl.plan.node.PlanNodeFieldTypeProvider;
import com.hazelcast.sql.impl.plan.node.PlanNodeSchema;
import com.hazelcast.sql.impl.plan.node.ProjectPlanNode;
import com.hazelcast.sql.impl.plan.node.ReplicatedMapScanPlanNode;
import com.hazelcast.sql.impl.plan.node.ReplicatedToPartitionedPlanNode;
import com.hazelcast.sql.impl.plan.node.RootPlanNode;
import com.hazelcast.sql.impl.plan.node.SortPlanNode;
import com.hazelcast.sql.impl.plan.node.io.BroadcastSendPlanNode;
import com.hazelcast.sql.impl.plan.node.io.ReceivePlanNode;
import com.hazelcast.sql.impl.plan.node.io.ReceiveSortMergePlanNode;
import com.hazelcast.sql.impl.plan.node.io.RootSendPlanNode;
import com.hazelcast.sql.impl.plan.node.io.UnicastSendPlanNode;
import com.hazelcast.sql.impl.plan.node.join.HashJoinPlanNode;
import com.hazelcast.sql.impl.plan.node.join.NestedLoopJoinPlanNode;
import com.hazelcast.sql.impl.schema.map.AbstractMapTable;
import com.hazelcast.sql.impl.schema.map.MapTableField;
import com.hazelcast.sql.impl.type.QueryDataType;
import org.apache.calcite.rel.RelFieldCollation;
import org.apache.calcite.rel.core.AggregateCall;
import org.apache.calcite.rex.RexNode;
import org.apache.calcite.sql.SqlAggFunction;

import java.security.Permission;
import java.util.ArrayDeque;
import java.util.ArrayList;
import java.util.Arrays;
import java.util.Collections;
import java.util.Deque;
import java.util.HashMap;
import java.util.HashSet;
import java.util.List;
import java.util.Map;
import java.util.Set;
import java.util.UUID;

/**
 * Visitor which produces executable query plan from a relational operator tree.
 * <p>
 * Plan is a sequence of fragments connected via send/receive operators. A fragment is a sequence of relational operators.
 * <p>
 * Most relational operators have one-to-one mapping to the appropriate {@link PlanNode}.
 * The exception is the family of {@link AbstractExchangePhysicalRel} operators. When an exchange is met, a new fragment is
 * created, and then exchange is converted into a pair of appropriate send/receive operators. Send operator is added to the
 * previous fragment, receive operator is a starting point for the new fragment.
 */
<<<<<<< HEAD
@SuppressWarnings({"checkstyle:ClassDataAbstractionCoupling", "checkstyle:classfanoutcomplexity", "checkstyle:MethodCount",
    "rawtypes"})
=======
@SuppressWarnings({"rawtypes", "checkstyle:ClassDataAbstractionCoupling"})
>>>>>>> e7d89f1b
public class PlanCreateVisitor implements PhysicalRelVisitor {

    private final UUID localMemberId;
    private final Map<UUID, PartitionIdSet> partMap;
    private final Set<UUID> memberIds;
    private final Map<PhysicalRel, List<Integer>> relIdMap;
    private final PlanCacheKey planKey;
<<<<<<< HEAD

    private final QueryParameterMetadata parameterMetadata;

    private final String sql;

    /** Names of the returned columns from the original query. */
    private final List<String> rootColumnNames;

    /** Prepared fragments. */
=======
    private final List<String> rootColumnNames;
    private final QueryParameterMetadata parameterMetadata;
>>>>>>> e7d89f1b
    private final List<PlanNode> fragments = new ArrayList<>();
    private final List<PlanFragmentMapping> fragmentMappings = new ArrayList<>();
    private final List<Integer> fragmentOutboundEdge = new ArrayList<>();
    private final List<List<Integer>> fragmentInboundEdges = new ArrayList<>();
    private final Deque<PlanNode> upstreamNodes = new ArrayDeque<>();
    private int nextEdgeGenerator;
    private RootPhysicalRel rootPhysicalRel;
    private SqlRowMetadata rowMetadata;
    private final Set<PlanObjectKey> objectIds = new HashSet<>();
    private final Set<String> mapNames = new HashSet<>();

    /**
     * @param rootColumnNames Root column names. They are null when called from
     *     Jet for a sub-relNode and the row metadata aren't needed
     */
    public PlanCreateVisitor(
        UUID localMemberId,
        Map<UUID, PartitionIdSet> partMap,
        Map<PhysicalRel, List<Integer>> relIdMap,
        PlanCacheKey planKey,
        List<String> rootColumnNames,
        QueryParameterMetadata parameterMetadata,
        String sql
    ) {
        this.localMemberId = localMemberId;
        this.partMap = partMap;
        this.relIdMap = relIdMap;
        this.planKey = planKey;
        this.rootColumnNames = rootColumnNames;
        this.parameterMetadata = parameterMetadata;
        this.sql = sql;

        memberIds = new HashSet<>(partMap.keySet());
    }

    public Plan getPlan() {
        // Calculate edges.
        Map<Integer, Integer> outboundEdgeMap = new HashMap<>();
        Map<Integer, Integer> inboundEdgeMap = new HashMap<>();
        Map<Integer, Integer> inboundEdgeMemberCountMap = new HashMap<>();

        for (int i = 0; i < fragments.size(); i++) {
            PlanFragmentMapping fragmentMapping = fragmentMappings.get(i);
            Integer outboundEdge = fragmentOutboundEdge.get(i);
            List<Integer> inboundEdges = fragmentInboundEdges.get(i);

            if (outboundEdge != null) {
                outboundEdgeMap.put(outboundEdge, i);
            }

            if (inboundEdges != null) {
                for (Integer inboundEdge : inboundEdges) {
                    int count = fragmentMapping.isDataMembers() ? partMap.size() : fragmentMapping.getMemberIds().size();

                    inboundEdgeMap.put(inboundEdge, i);
                    inboundEdgeMemberCountMap.put(inboundEdge, count);
                }
            }
        }

        assert rootPhysicalRel != null;
        assert rowMetadata != null ^ rootColumnNames == null;

        QueryExplain explain = ExplainCreator.explain(sql, rootPhysicalRel);

        List<Permission> permissions = new ArrayList<>();

        for (String mapName : mapNames) {
            permissions.add(new MapPermission(mapName, ActionConstants.ACTION_READ));
        }

        return new Plan(
            partMap,
            fragments,
            fragmentMappings,
            outboundEdgeMap,
            inboundEdgeMap,
            inboundEdgeMemberCountMap,
            rowMetadata,
            parameterMetadata,
            planKey,
<<<<<<< HEAD
            explain,
            objectIds
=======
            objectIds,
            permissions
>>>>>>> e7d89f1b
        );
    }

    @Override
    public void onRoot(RootPhysicalRel rel) {
        rootPhysicalRel = rel;

        PlanNode upstreamNode = pollSingleUpstream();

        RootPlanNode rootNode = new RootPlanNode(
            pollId(rel),
            upstreamNode
        );

        if (rootColumnNames != null) {
            rowMetadata = createRowMetadata(rootColumnNames, rootNode.getSchema().getTypes());
        }

        addFragment(rootNode, new PlanFragmentMapping(Collections.singleton(localMemberId), false));
    }

    private static SqlRowMetadata createRowMetadata(List<String> columnNames, List<QueryDataType> columnTypes) {
        assert columnNames.size() == columnTypes.size();

        List<SqlColumnMetadata> columns = new ArrayList<>(columnNames.size());

        for (int i = 0; i < columnNames.size(); i++) {
            SqlColumnMetadata column = QueryUtils.getColumnMetadata(columnNames.get(i), columnTypes.get(i));

            columns.add(column);
        }

        return new SqlRowMetadata(columns);
    }

    @Override
    public void onMapScan(MapScanPhysicalRel rel) {
        AbstractMapTable table = rel.getMap();

        HazelcastTable hazelcastTable = rel.getTableUnwrapped();

        PlanNodeSchema schemaBefore = getScanSchemaBeforeProject(table);

        MapScanPlanNode scanNode = new MapScanPlanNode(
            pollId(rel),
            table.getMapName(),
            table.getKeyDescriptor(),
            table.getValueDescriptor(),
            getScanFieldPaths(table),
            schemaBefore.getTypes(),
            hazelcastTable.getProjects(),
            convertFilter(schemaBefore, hazelcastTable.getFilter())
        );

        pushUpstream(scanNode);

        objectIds.add(table.getObjectKey());
        mapNames.add(table.getMapName());
    }

    @Override
    public void onMapIndexScan(MapIndexScanPhysicalRel rel) {
        HazelcastTable hazelcastTable = rel.getTableUnwrapped();
        AbstractMapTable table = rel.getMap();

        PlanNodeSchema schemaBefore = getScanSchemaBeforeProject(table);

        MapIndexScanPlanNode scanNode = new MapIndexScanPlanNode(
            pollId(rel),
            table.getMapName(),
            table.getKeyDescriptor(),
            table.getValueDescriptor(),
            getScanFieldPaths(table),
            schemaBefore.getTypes(),
            hazelcastTable.getProjects(),
            rel.getIndex().getName(),
            rel.getIndex().getComponentsCount(),
            rel.getIndexFilter(),
            rel.getConverterTypes(),
            convertFilter(schemaBefore, rel.getRemainderExp())
        );

        pushUpstream(scanNode);

        objectIds.add(table.getObjectKey());
        mapNames.add(table.getMapName());
    }

    @Override
    public void onReplicatedMapScan(ReplicatedMapScanPhysicalRel rel) {
        AbstractMapTable table = rel.getMap();

        HazelcastTable hazelcastTable = rel.getTableUnwrapped();

        PlanNodeSchema schemaBefore = getScanSchemaBeforeProject(table);

        ReplicatedMapScanPlanNode scanNode = new ReplicatedMapScanPlanNode(
            pollId(rel),
            table.getMapName(),
            table.getKeyDescriptor(),
            table.getValueDescriptor(),
            getScanFieldPaths(table),
            schemaBefore.getTypes(),
            hazelcastTable.getProjects(),
            convertFilter(schemaBefore, hazelcastTable.getFilter())
        );

        pushUpstream(scanNode);

        objectIds.add(table.getObjectKey());
    }

    @Override
    public void onSort(SortPhysicalRel rel) {
        PlanNode upstreamNode = pollSingleUpstream();
        PlanNodeSchema upstreamNodeSchema = upstreamNode.getSchema();

        List<RelFieldCollation> collations = rel.getCollation().getFieldCollations();

        List<Expression> expressions = new ArrayList<>(collations.size());
        List<Boolean> ascs = new ArrayList<>(collations.size());

        for (RelFieldCollation collation : collations) {
            RelFieldCollation.Direction direction = collation.getDirection();
            int idx = collation.getFieldIndex();

            expressions.add(ColumnExpression.create(idx, upstreamNodeSchema.getType(idx)));
            ascs.add(!direction.isDescending());
        }

        Expression fetch = convertExpression(FetchOffsetPlanNodeFieldTypeProvider.INSTANCE, rel.fetch);
        Expression offset = convertExpression(FetchOffsetPlanNodeFieldTypeProvider.INSTANCE, rel.offset);

        SortPlanNode sortNode = new SortPlanNode(
            pollId(rel),
            upstreamNode,
            expressions,
            ascs,
            fetch,
            offset
        );

        pushUpstream(sortNode);
    }

    @Override
    public void onRootExchange(RootExchangePhysicalRel rel) {
        // Get upstream node.
        PlanNode upstreamNode = pollSingleUpstream();

        // Create sender and push it as a fragment.
        int edge = nextEdge();

        int id = pollId(rel);

        RootSendPlanNode sendNode = new RootSendPlanNode(
            id,
            upstreamNode,
            edge
        );

        addFragment(sendNode, dataMemberMapping());

        // Create receiver.
        ReceivePlanNode receiveNode = new ReceivePlanNode(
            id,
            edge,
            sendNode.getSchema().getTypes()
        );

        pushUpstream(receiveNode);
    }

    @Override
    public void onUnicastExchange(UnicastExchangePhysicalRel rel) {
        // Get upstream node.
        PlanNode upstreamNode = pollSingleUpstream();

        // Create sender and push it as a fragment.
        int edge = nextEdge();

        int id = pollId(rel);

        UnicastSendPlanNode sendNode = new UnicastSendPlanNode(
            id,
            upstreamNode,
            edge,
            new FieldsRowPartitioner(rel.getHashFields())
        );

        addFragment(sendNode, dataMemberMapping());

        // Create receiver.
        ReceivePlanNode receiveNode = new ReceivePlanNode(
            id,
            edge,
            sendNode.getSchema().getTypes()
        );

        pushUpstream(receiveNode);
    }

    @Override
    public void onBroadcastExchange(BroadcastExchangePhysicalRel rel) {
        // Get upstream node.
        PlanNode upstreamNode = pollSingleUpstream();

        // Create sender and push it as a fragment.
        int edge = nextEdge();

        int id = pollId(rel);

        BroadcastSendPlanNode sendNode = new BroadcastSendPlanNode(
            id,
            upstreamNode,
            edge
        );

        addFragment(sendNode, dataMemberMapping());

        // Create receiver.
        ReceivePlanNode receiveNode = new ReceivePlanNode(
            id,
            edge,
            sendNode.getSchema().getTypes()
        );

        pushUpstream(receiveNode);
    }

    @Override
    public void onSortMergeExchange(SortMergeExchangePhysicalRel rel) {
        // Get upstream node. It should be sort node.
        PlanNode upstreamNode = pollSingleUpstream();

        assert upstreamNode instanceof SortPlanNode;

        SortPlanNode sortNode = (SortPlanNode) upstreamNode;

        // Create sender and push it as a fragment.
        int edge = nextEdge();

        int id = pollId(rel);

        UnicastSendPlanNode sendNode = new UnicastSendPlanNode(
            id,
            sortNode,
            edge,
            AllFieldsRowPartitioner.INSTANCE
        );

        addFragment(sendNode, dataMemberMapping());

        // Create a receiver and push it to stack.
        ReceiveSortMergePlanNode receiveNode = new ReceiveSortMergePlanNode(
            id,
            edge,
            sendNode.getSchema().getTypes(),
            sortNode.getExpressions(),
            sortNode.getAscs(),
            sortNode.getFetch(),
            sortNode.getOffset()
        );

        pushUpstream(receiveNode);
    }

     @Override
     public void onReplicatedToDistributed(ReplicatedToDistributedPhysicalRel rel) {
         PlanNode upstreamNode = pollSingleUpstream();

         ReplicatedToPartitionedPlanNode replicatedToPartitionedNode = new ReplicatedToPartitionedPlanNode(
             pollId(rel),
             upstreamNode,
             new FieldsRowPartitioner(rel.getHashFields())
         );

         pushUpstream(replicatedToPartitionedNode);
     }

    @Override
    public void onProject(ProjectPhysicalRel rel) {
        PlanNode upstreamNode = pollSingleUpstream();

        List<RexNode> projects = rel.getProjects();
        List<Expression> convertedProjects = new ArrayList<>(projects.size());

        for (RexNode project : projects) {
            Expression convertedProject = convertExpression(upstreamNode.getSchema(), project);

            convertedProjects.add(convertedProject);
        }

        ProjectPlanNode projectNode = new ProjectPlanNode(
            pollId(rel),
            upstreamNode,
            convertedProjects
        );

        pushUpstream(projectNode);
    }

    @Override
    public void onFilter(FilterPhysicalRel rel) {
        PlanNode upstreamNode = pollSingleUpstream();

        Expression<Boolean> filter = convertFilter(upstreamNode.getSchema(), rel.getCondition());

        FilterPlanNode filterNode = new FilterPlanNode(
            pollId(rel),
            upstreamNode,
            filter
        );

        pushUpstream(filterNode);
    }

    @Override
    public void onValues(ValuesPhysicalRel rel) {
        if (!rel.getTuples().isEmpty()) {
            throw QueryException.error("Non-empty VALUES are not supported");
        }

        QueryDataType[] fieldTypes = SqlToQueryType.mapRowType(rel.getRowType());

        EmptyPlanNode planNode = new EmptyPlanNode(
            pollId(rel),
            Arrays.asList(fieldTypes)
        );

        pushUpstream(planNode);
    }

    @Override
    public void onAggregate(AggregatePhysicalRel rel) {
        PlanNode upstreamNode = pollSingleUpstream();

        List<Integer> groupKey = rel.getGroupSet().toList();
        int sortedGroupKeySize = rel.getSortedGroupSet().toList().size();

        List<AggregateCall> aggCalls = rel.getAggCallList();

        List<AggregateExpression> aggAccumulators = new ArrayList<>();

        for (AggregateCall aggCall : aggCalls) {
            AggregateExpression aggAccumulator = convertAggregateCall(aggCall, upstreamNode.getSchema());

            aggAccumulators.add(aggAccumulator);
        }

        AggregatePlanNode aggNode = new AggregatePlanNode(
            pollId(rel),
            upstreamNode,
            groupKey,
            aggAccumulators,
            sortedGroupKeySize
        );

        pushUpstream(aggNode);
    }

     @SuppressWarnings("unchecked")
     @Override
     public void onNestedLoopJoin(NestedLoopJoinPhysicalRel rel) {
         PlanNode leftInput = pollSingleUpstream();
         PlanNode rightInput = pollSingleUpstream();

         PlanNodeSchema schema = PlanNodeSchema.combine(leftInput.getSchema(), rightInput.getSchema());

         RexNode condition = rel.getCondition();
         Expression convertedCondition = convertExpression(schema, condition);

         NestedLoopJoinPlanNode joinNode = new NestedLoopJoinPlanNode(
             pollId(rel),
             leftInput,
             rightInput,
             convertedCondition,
             rel.isOuter(),
             rel.isSemi(),
             rel.getRightRowColumnCount()
         );

         pushUpstream(joinNode);
     }

     @SuppressWarnings("unchecked")
     @Override
     public void onHashJoin(HashJoinPhysicalRel rel) {
         PlanNode leftInput = pollSingleUpstream();
         PlanNode rightInput = pollSingleUpstream();

         PlanNodeSchema schema = PlanNodeSchema.combine(leftInput.getSchema(), rightInput.getSchema());

         RexNode condition = rel.getCondition();
         Expression convertedCondition = convertExpression(schema, condition);

         HashJoinPlanNode joinNode = new HashJoinPlanNode(
             pollId(rel),
             leftInput,
             rightInput,
             convertedCondition,
             rel.getLeftHashKeys(),
             rel.getRightHashKeys(),
             rel.isOuter(),
             rel.isSemi(),
             rel.getRightRowColumnCount()
         );

         pushUpstream(joinNode);
     }

     @Override
     public void onMaterializedInput(MaterializedInputPhysicalRel rel) {
         PlanNode input = pollSingleUpstream();

         MaterializedInputPlanNode node = new MaterializedInputPlanNode(
             pollId(rel),
             input
         );

         pushUpstream(node);
     }

     @Override
     public void onFetch(FetchPhysicalRel rel) {
         PlanNode input = pollSingleUpstream();

         Expression fetch = convertExpression(FetchOffsetPlanNodeFieldTypeProvider.INSTANCE, rel.getFetch());
         Expression offset = convertExpression(FetchOffsetPlanNodeFieldTypeProvider.INSTANCE, rel.getOffset());

         FetchPlanNode node = new FetchPlanNode(
             pollId(rel),
             input,
             fetch,
             offset
         );

         pushUpstream(node);
     }

     public static AggregateExpression convertAggregateCall(AggregateCall aggCall, PlanNodeSchema upstreamSchema) {
        SqlAggFunction aggFunc = aggCall.getAggregation();
        List<Integer> argList = aggCall.getArgList();

        boolean distinct = aggCall.isDistinct();

        switch (aggFunc.getKind()) {
            case SUM:
                return SumAggregateExpression.create(aggregateColumn(argList, 0, upstreamSchema), distinct);

            case COUNT:
                Expression operand;

                if (argList.isEmpty()) {
                    operand = CountRowExpression.INSTANCE;
                } else {
                    assert argList.size() == 1;

                    operand = aggregateColumn(argList, 0, upstreamSchema);
                }

                return CountAggregateExpression.create(operand, distinct);

            case MIN:
                return MinAggregateExpression.create(aggregateColumn(argList, 0, upstreamSchema), distinct);

            case MAX:
                return MaxAggregateExpression.create(aggregateColumn(argList, 0, upstreamSchema), distinct);

            case AVG:
                return AverageAggregateExpression.create(aggregateColumn(argList, 0, upstreamSchema), distinct);

            case SINGLE_VALUE:
                assert argList.size() == 1;

                // TODO: Make sure to eliminate the whole aggregate whose goal is to deduplicate rows if we can prove
                //  that the input is unique (e.g. __key is present, or unique index is used, etc.)
                return SingleValueAggregateExpression.create(aggregateColumn(argList, 0, upstreamSchema), distinct);

            case OTHER_FUNCTION:
                assert aggFunc == HazelcastSqlOperatorTable.DISTRIBUTED_AVG;

                return DistributedAverageAggregateExpression.create(
                    aggregateColumn(argList, 0, upstreamSchema),
                    aggregateColumn(argList, 1, upstreamSchema)
                );

            default:
                throw QueryException.error("Unsupported aggregate call: " + aggFunc.getName());
        }
    }

     private static ColumnExpression<?> aggregateColumn(List<Integer> argList, int index, PlanNodeSchema upstreamSchema) {
         Integer columnIndex = argList.get(index);
         QueryDataType columnType = upstreamSchema.getType(columnIndex);

         return ColumnExpression.create(columnIndex, columnType);
     }

    /**
     * Push node to upstream stack.
     *
     * @param node Node.
     */
    private void pushUpstream(PlanNode node) {
        upstreamNodes.addFirst(node);
    }

    /**
     * Poll an upstream node which is expected to be the only available in the stack.
     *
     * @return Upstream node.
     */
    private PlanNode pollSingleUpstream() {
        return upstreamNodes.pollFirst();
    }

    /**
     * Create new fragment and clear intermediate state.
     *
     * @param node Node.
     * @param mapping Fragment mapping mode.
     */
    private void addFragment(PlanNode node, PlanFragmentMapping mapping) {
        EdgeCollectorPlanNodeVisitor edgeVisitor = new EdgeCollectorPlanNodeVisitor();

        node.visit(edgeVisitor);

        fragments.add(node);
        fragmentMappings.add(mapping);
        fragmentOutboundEdge.add(edgeVisitor.getOutboundEdge());
        fragmentInboundEdges.add(edgeVisitor.getInboundEdges());
    }

    private int nextEdge() {
        return nextEdgeGenerator++;
    }

    private int pollId(PhysicalRel rel) {
        List<Integer> ids = relIdMap.get(rel);

        assert ids != null;
        assert !ids.isEmpty();

        return ids.remove(0);
    }

    @SuppressWarnings("unchecked")
    private Expression<Boolean> convertFilter(PlanNodeSchema schema, RexNode expression) {
        if (expression == null) {
            return null;
        }

        Expression convertedExpression = convertExpression(schema, expression);

        return (Expression<Boolean>) convertedExpression;
    }

    private Expression convertExpression(PlanNodeFieldTypeProvider fieldTypeProvider, RexNode expression) {
        if (expression == null) {
            return null;
        }

        RexToExpressionVisitor converter = new RexToExpressionVisitor(fieldTypeProvider, parameterMetadata);

        return expression.accept(converter);
    }

    private static PlanNodeSchema getScanSchemaBeforeProject(AbstractMapTable table) {
        List<QueryDataType> types = new ArrayList<>(table.getFieldCount());

        for (int i = 0; i < table.getFieldCount(); i++) {
            MapTableField field = table.getField(i);

            types.add(field.getType());
        }

        return new PlanNodeSchema(types);
    }

    private static List<QueryPath> getScanFieldPaths(AbstractMapTable table) {
        List<QueryPath> res = new ArrayList<>(table.getFieldCount());

        for (int i = 0; i < table.getFieldCount(); i++) {
            MapTableField field = table.getField(i);

            res.add(field.getPath());
        }

        return res;
    }

    // TODO: Data member mapping should be used only for fragments with scans!
    private PlanFragmentMapping dataMemberMapping() {
        return new PlanFragmentMapping(memberIds, true);
    }

    private List<Permission> createPermissions() {
        ArrayList<Permission> permissions = new ArrayList<>();

        for (String mapName : mapNames) {
            permissions.add(new MapPermission(mapName, ActionConstants.ACTION_READ));
        }

        permissions.trimToSize();

        return permissions;
    }
}<|MERGE_RESOLUTION|>--- conflicted
+++ resolved
@@ -121,12 +121,7 @@
  * created, and then exchange is converted into a pair of appropriate send/receive operators. Send operator is added to the
  * previous fragment, receive operator is a starting point for the new fragment.
  */
-<<<<<<< HEAD
-@SuppressWarnings({"checkstyle:ClassDataAbstractionCoupling", "checkstyle:classfanoutcomplexity", "checkstyle:MethodCount",
-    "rawtypes"})
-=======
 @SuppressWarnings({"rawtypes", "checkstyle:ClassDataAbstractionCoupling"})
->>>>>>> e7d89f1b
 public class PlanCreateVisitor implements PhysicalRelVisitor {
 
     private final UUID localMemberId;
@@ -134,20 +129,9 @@
     private final Set<UUID> memberIds;
     private final Map<PhysicalRel, List<Integer>> relIdMap;
     private final PlanCacheKey planKey;
-<<<<<<< HEAD
-
-    private final QueryParameterMetadata parameterMetadata;
-
-    private final String sql;
-
-    /** Names of the returned columns from the original query. */
-    private final List<String> rootColumnNames;
-
-    /** Prepared fragments. */
-=======
     private final List<String> rootColumnNames;
     private final QueryParameterMetadata parameterMetadata;
->>>>>>> e7d89f1b
+    private final String sql;
     private final List<PlanNode> fragments = new ArrayList<>();
     private final List<PlanFragmentMapping> fragmentMappings = new ArrayList<>();
     private final List<Integer> fragmentOutboundEdge = new ArrayList<>();
@@ -229,13 +213,9 @@
             rowMetadata,
             parameterMetadata,
             planKey,
-<<<<<<< HEAD
             explain,
-            objectIds
-=======
             objectIds,
             permissions
->>>>>>> e7d89f1b
         );
     }
 
