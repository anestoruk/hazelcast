--- conflicted
+++ resolved
@@ -31,15 +31,8 @@
 import com.hazelcast.sql.impl.calcite.schema.HazelcastSchema;
 import com.hazelcast.sql.impl.calcite.schema.HazelcastSchemaUtils;
 import com.hazelcast.sql.impl.calcite.validate.HazelcastSqlConformance;
-<<<<<<< HEAD
 import com.hazelcast.sql.impl.calcite.validate.types.HazelcastTypeFactory;
 import com.hazelcast.sql.impl.schema.SqlCatalog;
-=======
-import com.hazelcast.sql.impl.calcite.validate.HazelcastSqlOperatorTable;
-import com.hazelcast.sql.impl.calcite.validate.HazelcastSqlValidator;
-import com.hazelcast.sql.impl.calcite.validate.types.HazelcastTypeFactory;
-import com.hazelcast.sql.impl.schema.TableResolver;
->>>>>>> 4e04000e
 import org.apache.calcite.config.CalciteConnectionConfig;
 import org.apache.calcite.jdbc.HazelcastRootCalciteSchema;
 import org.apache.calcite.plan.Contexts;
@@ -54,15 +47,7 @@
 import org.apache.calcite.rel.metadata.DefaultRelMetadataProvider;
 import org.apache.calcite.rel.metadata.JaninoRelMetadataProvider;
 import org.apache.calcite.rel.metadata.RelMetadataProvider;
-<<<<<<< HEAD
 import org.apache.calcite.rel.type.RelDataTypeFactory;
-=======
-import org.apache.calcite.sql.SqlNode;
-import org.apache.calcite.sql.SqlOperatorTable;
-import org.apache.calcite.sql.fun.SqlStdOperatorTable;
-import org.apache.calcite.sql.util.ChainedSqlOperatorTable;
-import org.apache.calcite.sql.validate.SqlValidator;
->>>>>>> 4e04000e
 import org.apache.calcite.tools.RuleSet;
 
 import javax.annotation.Nullable;
@@ -86,25 +71,17 @@
     private final QueryParser parser;
     private final QueryConverter converter;
     private final QueryPlanner planner;
-    private final SqlValidator validator;
 
     private OptimizerContext(
         HazelcastRelOptCluster cluster,
         QueryParser parser,
         QueryConverter converter,
-        QueryPlanner planner,
-        SqlValidator validator
+        QueryPlanner planner
     ) {
         this.cluster = cluster;
         this.parser = parser;
         this.converter = converter;
         this.planner = planner;
-        this.validator = validator;
-    }
-
-    // for testing purposes only
-    public SqlValidator getValidator() {
-        return validator;
     }
 
     /**
@@ -134,11 +111,7 @@
     ) {
         DistributionTraitDef distributionTraitDef = new DistributionTraitDef(memberCount);
 
-<<<<<<< HEAD
-        RelDataTypeFactory typeFactory = HazelcastTypeFactory.INSTANCE;
-=======
         HazelcastTypeFactory typeFactory = HazelcastTypeFactory.INSTANCE;
->>>>>>> 4e04000e
         Prepare.CatalogReader catalogReader = createCatalogReader(typeFactory, CONNECTION_CONFIG, rootSchema, schemaPaths);
         VolcanoPlanner volcanoPlanner = createPlanner(CONNECTION_CONFIG, distributionTraitDef);
         HazelcastRelOptCluster cluster = createCluster(volcanoPlanner, typeFactory, distributionTraitDef);
@@ -147,11 +120,7 @@
         QueryConverter converter = new QueryConverter(catalogReader, cluster, jetSqlBackend);
         QueryPlanner planner = new QueryPlanner(volcanoPlanner);
 
-<<<<<<< HEAD
         return new OptimizerContext(cluster, parser, converter, planner);
-=======
-        return new OptimizerContext(parser, converter, planner, validator);
->>>>>>> 4e04000e
     }
 
     /**
@@ -191,11 +160,7 @@
     }
 
     private static Prepare.CatalogReader createCatalogReader(
-<<<<<<< HEAD
         RelDataTypeFactory typeFactory,
-=======
-        HazelcastTypeFactory typeFactory,
->>>>>>> 4e04000e
         CalciteConnectionConfig config,
         HazelcastSchema rootSchema,
         List<List<String>> schemaPaths
@@ -210,28 +175,10 @@
         );
     }
 
-<<<<<<< HEAD
     private static VolcanoPlanner createPlanner(
         CalciteConnectionConfig config,
         DistributionTraitDef distributionTraitDef
     ) {
-=======
-    private static SqlValidator createValidator(HazelcastTypeFactory typeFactory, Prepare.CatalogReader catalogReader) {
-        SqlOperatorTable opTab = ChainedSqlOperatorTable.of(
-            HazelcastSqlOperatorTable.instance(),
-            SqlStdOperatorTable.instance()
-        );
-
-        return new HazelcastSqlValidator(
-            opTab,
-            catalogReader,
-            typeFactory,
-            HazelcastSqlConformance.INSTANCE
-        );
-    }
-
-    private static VolcanoPlanner createPlanner(CalciteConnectionConfig config, DistributionTraitDef distributionTraitDef) {
->>>>>>> 4e04000e
         VolcanoPlanner planner = new VolcanoPlanner(
             CostFactory.INSTANCE,
             Contexts.of(config)
@@ -247,21 +194,13 @@
 
     private static HazelcastRelOptCluster createCluster(
         VolcanoPlanner planner,
-<<<<<<< HEAD
         RelDataTypeFactory typeFactory,
-=======
-        HazelcastTypeFactory typeFactory,
->>>>>>> 4e04000e
         DistributionTraitDef distributionTraitDef
     ) {
         HazelcastRexBuilder rexBuilder = new HazelcastRexBuilder(typeFactory);
         HazelcastRelOptCluster cluster = HazelcastRelOptCluster.create(
             planner,
-<<<<<<< HEAD
             rexBuilder,
-=======
-            new HazelcastRexBuilder(typeFactory),
->>>>>>> 4e04000e
             distributionTraitDef
         );
 
