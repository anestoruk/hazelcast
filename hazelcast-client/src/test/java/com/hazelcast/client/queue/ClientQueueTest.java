--- conflicted
+++ resolved
@@ -21,7 +21,6 @@
 import com.hazelcast.config.QueueConfig;
 import com.hazelcast.core.*;
 import com.hazelcast.test.HazelcastParallelClassRunner;
-import com.hazelcast.test.HazelcastTestSupport;
 import com.hazelcast.test.annotation.QuickTest;
 import org.junit.*;
 import org.junit.experimental.categories.Category;
@@ -38,15 +37,10 @@
 
 @RunWith(HazelcastParallelClassRunner.class)
 @Category(QuickTest.class)
-public class ClientQueueTest extends HazelcastTestSupport{
+public class ClientQueueTest {
 
     final static int maxSizeForQueue = 8;
-<<<<<<< HEAD
     final static String queueWithMaxSize = "queueWithMaxSize*";
-=======
-    final static String queueForTestQueueWithSizeLimit = "testQueueWithSizeLimit";
-    final static String queueForTestOfferPoll = "queueForTestOfferPoll";
->>>>>>> d513278d
 
     static HazelcastInstance client;
     static HazelcastInstance server;
@@ -153,8 +147,6 @@
         assertEquals(1, q.poll());
     }
 
-<<<<<<< HEAD
-=======
     @Test(expected = InterruptedException.class)
     public void testPoll_whenInterruptedWhileBlocking() throws InterruptedException {
         IQueue queue = client.getQueue(randomString());
@@ -163,7 +155,6 @@
         queue.poll(1, TimeUnit.MINUTES);
     }
 
->>>>>>> d513278d
     @Test
     public void testOfferWithTimeOut() throws IOException, InterruptedException {
         final IQueue q = client.getQueue(randomString());
